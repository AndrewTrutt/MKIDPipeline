"""
Author: Seth Meeker        Date: August 5, 2016
Based mostly on darkQuickViewer.py

TODO:
        Right now images are loaded and diplayed properly from the parsed dictionary
        Need to implement appending of phases and other parsed data into full photon lists
        Speed up parsing of data packets. VERY SLOW NOW!

From KD 2018:
Currently, the code assumes you are running on Dark.
It assumes that the user has access to the /mnt/data0/ directory
Assumes inputs are file tree pathname to data location
The inputs to run the code as main are:
    run [format=PAL2018a]
    date [format= 20180529]
    start timestamp [format=1527666547]
    end timestamp [format=15276666550]

Urgent: Currently, the GUI functions in this code are not working.
    part of this problem is that KD separated the GUI functions into
    a new class. More code needs to be added to pass the results of
    QuickStack into the new QuickStackGUI. On top of that, the GUI
    itself is not functioning properly. Most of this is from an
    incomplete update of a legacy version of the code to Python3.

Problem: basePath is hard coded. Should ask for location

Problem: method loadBadPixMask uses hard-coded bad pixel mask
    the location of the bad pixel mask is directly specified, does not
    search or ask for user input

Problem: also hard coding beammap location? in method applyBeammap

"""

import os
import struct
import sys

import matplotlib
import numpy as np
from PyQt5 import QtCore, QtWidgets

0# KD added
from time import time


matplotlib.use('Qt5agg')
from matplotlib.backends.backend_qt5agg import FigureCanvasQTAgg as FigureCanvas
from matplotlib.figure import Figure
<<<<<<< HEAD
from mkidpipeline.utils.parsePacketDump import parsePacketData
import mkidpipeline.hotpix.generatebadpixmask as gbpm
=======
from mkidpipeline.hotpix import darkHotPixMask as dhpm
>>>>>>> 658d80e6

# Path to the Directory where the Observing runs are located (where are the PAL201* directories?)
basePath = '/mnt/kids/ScienceData/'

# Defining the Size of an Image
# needs to be updated if changed between runs/instruments
imageShape = {'nRows':125,'nCols':80}

startT = time()

class QuickStack(QtWidgets.QMainWindow):
    '''
    This class is meant to load and parse a small timestream of data
    from a file. It no longer has methods in it that create a GUI
    to display those images. It does do some image analysis, like
    applying the beam map and dark frame.

    The parser is in this class, which is very slow as of 8/30/18.
    KD is going to try to change this, but will make the bulk of
    the changes in parsePacketDump.py, which is located in the
    pipeline/utils repository (I think).
    '''
    def __init__(self, run, date,startTstamp, endTstamp):
        
        self.dataPath = basePath+str(run)+'/'+str(date)+'/'
        self.startTstamp = startTstamp
        self.endTstamp = endTstamp
        self.imageStack = []
        self.currentImageIndex = 0

        self.darkLoaded = False
        self.subtractDark = False

        self.darkStart = 0
        self.darkEnd = 0

        self.badPixMask = None
        self.beammap = None
        #self.applyBeammap()
        self.loadBadPixMask()

        #self.applyBeammap()
        if self.subtractDark:
            self.generateDarkFrame()        
        self.loadImageStack(startTstamp,endTstamp)
        #self.getObsImage()

    def show(self):
        '''This might need to get moved down to the GUI stuff'''
        super(DarkQuick,self).show()
        self.app.exec_()

    def generateDarkFrame(self):
        print("dark frame")
        tgenDark = time()
        self.darkStart = int(self.lineEdit_darkStart.text())
        self.darkEnd = int(self.lineEdit_darkEnd.text())
        self.darkTimes = np.arange(self.darkStart, self.darkEnd+1)
        darkFrames = []
        for iTs,ts in enumerate(self.darkTimes):
            try:
                imagePath = os.path.join(self.dataPath,str(ts)+'.bin')
                print(imagePath)
                with open(imagePath,'rb') as dumpFile:
                    data = dumpFile.read()


                if self.beammap is not None:
                    newImage = np.zeros(image.shape)
                    for y in range(len(newImage)):
                        for x in range(len(newImage[0])):
                            newX=int(self.beammap[y,x][0])
                            newY=int(self.beammap[y,x][1])
                            if newX >0 and newY>0: 
                                newImage[newY,newX] = image[y,x]
                    image = newImage

            except (IOError, ValueError):
                image = np.zeros((imageShape['nRows'], imageShape['nCols']),dtype=np.uint16)
                print("Failed to load dark frame...")
            darkFrames.append(image)
            
        self.darkStack = np.array(darkFrames)
        self.darkFrame = np.median(self.darkStack, axis=0)
        print("Generated median dark frame from timestamps %i to %i"%(self.darkStart, self.darkEnd))
        #print("Time to Parse Data is %f" %(tendParse-tstartParse))
        self.darkLoaded = True

    def applyDark(self):
        if not self.checkbox_applyDark.isChecked():
            self.subtractDark = False
        else:
            if self.darkLoaded == False:
                self.generateDarkFrame()
            self.subtractDark = True

    def loadBadPixMask(self):
        #hard coded for now. Should supply bad pix mask in gui menu and load it there

        #20170410 WL data bad pixel mask
        #hpmPath = '/mnt/data0/CalibrationFiles/darkHotPixMasks/20170410/1491870115.npz'

        #20170409 pi Her data bad pixel mask
        #hpmPath = '/mnt/data0/CalibrationFiles/darkHotPixMasks/20170409/1491826154.npz'

        #20170408 tau Boo data bad pixel mask
        #hpmPath = '/mnt/data0/CalibrationFiles/darkHotPixMasks/20170408/1491732000.npz'

        #20170410 HD91782 bad pixel mask
<<<<<<< HEAD
        hpmPath = '/mnt/data0/CalibrationFiles/darkHotPixMasks/20170410/1491894755.npz'
        self.badPixMask = gbpm.quick_load_mask(hpmPath)
=======
        #hpmPath = '/mnt/data0/CalibrationFiles/darkHotPixMasks/20170410/1491894755.npz'

        # There isn't one for 2018, so use this one
        hpmPath = '/mnt/kids/CalibrationFiles/darkHotPixMasks/20170410/1491894755.npz'

        self.badPixMask = dhpm.loadMask(hpmPath)
>>>>>>> 658d80e6


    def loadImageStack(self,startTstamp,endTstamp):
        #print("Im using loadImageStack from the class DarkQuick")
        #self.timestampList = np.arange(self.startTstamp,self.endTstamp+1)
        timestampList = np.arange(startTstamp, endTstamp + 1)

        images = []
        '''
        self.photonTstamps = np.array([])
        self.photonPhases = np.array([])
        self.photonBases = np.array([])
        self.photonXs = np.array([])
        self.photonYs = np.array([])
        self.photonPixelIDs = np.array([])
        '''
        stamps = np.array([])
        phases = np.array([])
        bases = np.array([])
        xCoords = np.array([])
        yCoords = np.array([])
        roaches = np.array([])
        
        for iTs,ts in enumerate(timestampList):
            #print(ts)
            try:
                imagePath = os.path.join(self.dataPath,str(ts)+'.bin')

                # Calling new parse file
                pstartT = time()
                parseDict = parse(imagePath, 10)
                pendT = time()
                print("Parsing file {} took {} seconds".format(ts,pendT-pstartT))



                # Need to make data cube here with phase bins
                image = np.zeros((imageShape['nRows'], imageShape['nCols']), dtype=np.uint16)
                for x, y in np.array(list(zip(parseDict.x, parseDict.y))):
                    image[y, x] += 1
                # image = np.zeros((self.nRows, self.nCols))
                # image = parseDict['image']
                '''
                if self.beammap is not None:
                    newImage = np.zeros(image.shape)
                    for y in range(len(newImage)):
                        for x in range(len(newImage[0])):
                            newX=int(self.beammap[y,x][0])
                            newY=int(self.beammap[y,x][1])
                            if newX >0 and newY>0: 
                                newImage[newY,newX] = image[y,x]
                                #print '('+str(x)+', '+str(y)+') --> ('+str(newX)+', '+str(newY)+')'
                            #else: 
                            #    print '('+str(x)+', '+str(y)+') --> 0'
                            #    newImage[y,x]=0
                    image = newImage
                '''
                
            except (IOError, ValueError) as e:
                #import mkidcore.corelog as clog
                #clog.getLogger('BinViewer').error('Help', exc_info=True)
                print(e)
                image = np.zeros((imageShape['nRows'], imageShape['nCols']),dtype=np.uint16)


            stamps = np.append(stamps,parseDict.tstamp)
            phases = np.append(phases,parseDict.phase)
            #bases = np.append(bases,parseDict.base)
            xCoords = np.append(xCoords,parseDict.x)
            yCoords = np.append(yCoords,parseDict.y)
            '''    
            self.photonTstamps = np.append(self.photonTstamps,photonTimes)
            self.photonPhases = np.append(self.photonPhases,phasesDeg)
            self.photonBases = np.append(self.photonBases,basesDeg)
            self.photonXs = np.append(self.photonXs,xCoords)
            self.photonYs = np.append(self.photonYs,yCoords)
            #self.photonPixelIDs = np.append(self.photonPixelIDs, pixelIds)
            '''
            images.append(image)
            
        #self.imageStack = np.array(images)
        tImStack = time()
        print("loadImageStack parsed {} files in {} sec".format(iTs+1,tImStack-startT))

    def applyBeammap(self):
        #from addPixID import getPixelIdentificationInfo
        pixInfo = getPixelIdentificationInfo()
        beammapFN = '/mnt/data0/Darkness/20160722/beammap20160722.txt'
        beammapData = np.loadtxt(beammapFN)
        #self.beammap=[0,0]*(80*125)
        #self.beammap=np.reshape(self.beammap,(125,80,-1))
        self.beammap = np.zeros((125,80,2))
        for x in range(80):
            for y in range(125):
                newX = -1
                newY=-1
                try:
                    indx = int(np.where((pixInfo['initX']==x) & (pixInfo['initY']==y))[0][0])
                    resID = pixInfo['resID'][indx]
                    #print resID
                    newIndx = int(np.where(beammapData[:,0]==resID)[0][0])
                    newX = int(beammapData[newIndx, 2])
                    newY = int(beammapData[newIndx, 3])
                    #print '('+str(x)+', '+str(y)+') --> ('+str(newX)+', '+str(newY)+')'
                except IndexError: pass    
                self.beammap[y,x] = [newX, newY]
                

    def getObsImage(self):
        self.lineEdit_currentTstamp.setText(str(self.startTstamp+self.currentImageIndex))
        paramsDict = self.imageParamsWindow.getParams()
        image = self.imageStack[self.currentImageIndex]
        if self.subtractDark:
            if not self.darkLoaded:
                print("Warning: no dark frame loaded")
            else:
                zeroes = np.where(self.darkFrame>image)
                self.image=image-self.darkFrame
                self.image[zeroes] = 0.
        else:
            self.image = image
        
        if self.badPixMask is not None:
            self.image[np.where(self.badPixMask==1)]=0

        self.plotArray(self.image,**paramsDict['plotParams'])
        print(self.currentImageIndex)

#####################################################################################################
#####################################################################################################
#####################################################################################################
#####################################################################################################
'''
class QuickStackGUI(QtWidgets.QDialog):
    #
    created by KD on 8/30/18
    I pulled everything I thought was GUI related into a new class.
    Need to figure out how to assign self to the output from QuickStack
    #
    def __init__(self, parent=None):
            self.app = QtWidgets.QApplication([])
            self.app.setStyle('plastique')
                #Look into this function line:
                #super(DarkQuick,self).__init__()
            self.setWindowTitle('Quick Stack Binary Viewer')
            self.createWidgets()
            self.initWindows()
            self.createMenu()
            self.createStatusBar()
            self.arrangeMainFrame()
            self.connectControls()


    def initWindows(self):
        self.imageParamsWindow = ImageParamsWindow(self)
        self.plotWindows = []

    def newPlotWindow(self):
        newPlotId = len(self.plotWindows)
        plotWindow = PlotWindow(parent=self, plotId=newPlotId, selectedPixels=self.arrayImageWidget.selectedPixels)
        self.plotWindows.append(plotWindow)
        self.arrayImageWidget.newPixelSelection(PyQt_PyObject).connect(plotWindow.newPixelSelection)
        # self.connect(self.arrayImageWidget,QtCore.SIGNAL('newPixelSelection(PyQt_PyObject)'), plotWindow.newPixelSelection)

        plotWindow.show()

    def createWidgets(self):
        self.mainFrame = QtWidgets.QWidget()

        self.label_startTstamp = QtWidgets.QLabel(str(self.startTstamp))
        self.label_endTstamp = QtWidgets.QLabel(str(self.endTstamp))
        self.lineEdit_currentTstamp = QtWidgets.QLineEdit(str(self.startTstamp + self.currentImageIndex))

        self.checkbox_applyDark = QtWidgets.QCheckBox('Subtract Dark')
        self.button_generateDark = QtWidgets.QPushButton('Generate Dark')
        self.checkbox_applyDark.setChecked(False)
        self.lineEdit_darkStart = QtWidgets.QLineEdit(str(self.darkStart))
        self.lineEdit_darkEnd = QtWidgets.QLineEdit(str(self.darkEnd))

        self.arrayImageWidget = ArrayImageWidget(parent=self, hoverCall=self.hoverCanvas)
        self.button_jumpToBeginning = QtWidgets.QPushButton('|<')
        self.button_jumpToEnd = QtWidgets.QPushButton('>|')
        self.button_incrementBack = QtWidgets.QPushButton('<')
        self.button_incrementForward = QtWidgets.QPushButton('>')

        self.button_jumpToBeginning.setMaximumWidth(30)
        self.button_jumpToEnd.setMaximumWidth(30)
        self.button_incrementBack.setMaximumWidth(30)
        self.button_incrementForward.setMaximumWidth(30)

        # Create the navigation toolbar, tied to the canvas
        # self.canvasToolbar = NavigationToolbar(self.canvas, self.mainFrame)

    def arrangeMainFrame(self):

        canvasBox = layoutBox('V', [self.arrayImageWidget])
        incrementControlsBox = layoutBox('H', [1, self.label_startTstamp, self.button_jumpToBeginning,
                                               self.button_incrementBack, self.lineEdit_currentTstamp,
                                               self.button_incrementForward, self.button_jumpToEnd,
                                               self.label_endTstamp, 1])
        darkControlsBox = layoutBox('H', [1, self.checkbox_applyDark, 'Timestamps ', self.lineEdit_darkStart,
                                          ' to ', self.lineEdit_darkEnd, self.button_generateDark, 1])

        mainBox = layoutBox('V', [canvasBox, incrementControlsBox, darkControlsBox])

        self.mainFrame.setLayout(mainBox)
        self.setCentralWidget(self.mainFrame)

    def createStatusBar(self):
        self.statusText = QtWidgets.QLabel("Click Pixels")
        self.statusBar().addWidget(self.statusText, 1)

    def createMenu(self):
        self.fileMenu = self.menuBar().addMenu("&File")

        quitAction = createAction(self, "&Quit", slot=self.close,
                                  shortcut="Ctrl+Q", tip="Close the application")

        self.windowsMenu = self.menuBar().addMenu("&Windows")
        imgParamsAction = createAction(self, "Image Plot Parameters", slot=self.imageParamsWindow.show)
        newPlotWindowAction = createAction(self, 'New Plot Window', slot=self.newPlotWindow)

        addActions(self.windowsMenu, (newPlotWindowAction, None, imgParamsAction))

        self.helpMenu = self.menuBar().addMenu("&Help")
        aboutAction = createAction(self, "&About",
                                   shortcut='F1', slot=self.aboutMessage)

        addActions(self.helpMenu, (aboutAction,))

    def connectControls(self):
        self.button_jumpToBeginning.clicked.connect(self.jumpToBeginning)
        self.button_jumpToEnd.clicked.connect(self.jumpToEnd)
        self.button_incrementForward.clicked.connect(self.incrementForward)
        self.button_incrementBack.clicked.connect(self.incrementBack)
        self.lineEdit_currentTstamp.editingFinished.connect(self.jumpToTstamp)
        self.checkbox_applyDark.stateChanged.connect(self.applyDark)
        self.button_generateDark.clicked.connect(self.generateDarkFrame)
        # self.connect(self.button_jumpToBeginning,QtCore.SIGNAL('clicked()'), self.jumpToBeginning)
        # self.connect(self.button_jumpToEnd,QtCore.SIGNAL('clicked()'), self.jumpToEnd)
        # self.connect(self.button_incrementForward,QtCore.SIGNAL('clicked()'), self.incrementForward)
        # self.connect(self.button_incrementBack,QtCore.SIGNAL('clicked()'), self.incrementBack)
        # self.connect(self.lineEdit_currentTstamp,QtCore.SIGNAL('editingFinished()'),self.jumpToTstamp)
        # self.connect(self.checkbox_applyDark,QtCore.SIGNAL('stateChanged(int)'),self.applyDark)
        # self.connect(self.button_generateDark,QtCore.SIGNAL('clicked()'), self.generateDarkFrame)

    def addClickFunc(self, clickFunc):
        self.arrayImageWidget.addClickFunc(clickFunc)

    def jumpToBeginning(self):
        self.currentImageIndex = 0
        self.getObsImage()

    def jumpToEnd(self):
        self.currentImageIndex = len(self.imageStack)-1
        self.getObsImage()

    def incrementForward(self):
        if self.currentImageIndex < len(self.imageStack)-1:
            self.currentImageIndex = self.currentImageIndex + 1
        else:
            print('Warning: can\'t increment any more')
        self.getObsImage()

    def incrementBack(self):
        if self.currentImageIndex > 0:
            self.currentImageIndex = self.currentImageIndex - 1
        else:
            print('Warning: can\'t decrement any more')
        self.getObsImage()

    def jumpToTstamp(self):
        desiredTstamp = int(self.lineEdit_currentTstamp.text())
        if (desiredTstamp > self.endTstamp) or (desiredTstamp < self.startTstamp):
            print('Warning: requested time stamp is outside available range')
        else:
            self.currentImageIndex = desiredTstamp-self.startTstamp
            self.getObsImage()

    def savePlot(self):
        file_choices = "PNG (*.png)|*.png"

        path = unicode(QFileDialog.getSaveFileName(self,
                        'Save file', '',
                        file_choices))
        if path:
            self.canvas.print_figure(path, dpi=self.dpi)
            self.statusBar().showMessage('Saved to %s' % path, 2000)

    def aboutMessage(self):
        msg = """ Use to open and view DARKNESS .img files
        """
        QtWidgets.QMessageBox.about(self, "Dark Quick File Viewer", msg.strip())

    def plotArray(self,*args,**kwargs):
        self.arrayImageWidget.plotArray(*args,**kwargs)

    def hoverCanvas(self,event):
        col = int(round(event.xdata))
        row = int(round(event.ydata))
        if row < self.arrayImageWidget.nRow and col < self.arrayImageWidget.nCol:
            self.statusText.setText('(x,y,z) = ({:d},{:d},{})'.format(col,row,self.arrayImageWidget.image[row,col]))



class ModelessWindow(QtWidgets.QDialog):
    def __init__(self,parent=None):
        super(ModelessWindow,self).__init__(parent=parent)
        self.parent=parent
        self.initUI()
        self._want_to_close = False

    def closeEvent(self, evt):
        if self._want_to_close:
            super(ModelessWindow, self).closeEvent(evt)
        else:
            evt.ignore()
            self.setVisible(False)

    def initUI(self):
        pass

class PlotWindow(QtWidgets.QDialog):
    def __init__(self,parent=None,plotId=0,selectedPixels=[]):
        super(PlotWindow,self).__init__(parent=parent)
        self.parent=parent
        self.id = plotId
        self.selectedPixels = selectedPixels
        self.initUI()

    def closeEvent(self,evt):
        super(PlotWindow,self).closeEvent(evt)

    def draw(self):
        self.fig.canvas.draw()

    def initUI(self):
        #first gui controls that apply to all modes
        self.checkbox_trackSelection = QtWidgets.QCheckBox('Plot selected pixel(s)',self)
        self.checkbox_trackSelection.setChecked(True)

        self.checkbox_trackTimes = QtWidgets.QCheckBox('Use main window times',self)
        self.checkbox_trackTimes.setChecked(True)
        self.checkbox_trackTimes.stateChanged.connect(self.changeTrackTimes)
        #self.connect(self.checkbox_trackTimes,QtCore.SIGNAL('stateChanged(int)'),self.changeTrackTimes)

        self.checkbox_clearPlot = QtWidgets.QCheckBox('Clear axes before plotting',self)
        self.checkbox_clearPlot.setChecked(True)

        self.button_drawPlot = QtWidgets.QPushButton('Plot',self)
        self.button_drawPlot.clicked.connect(self.updatePlot)
        #self.connect(self.button_drawPlot,QtCore.SIGNAL('clicked()'), self.updatePlot)
        self.dpi = 100
        self.fig = Figure((10.0, 3.0), dpi=self.dpi)
        self.canvas = FigureCanvas(self.fig)
        #self.canvasToolbar = NavigationToolbar(self.canvas, self)
        self.axes = self.fig.add_subplot(111)
        self.fig.subplots_adjust(left=0.07,right=.93,top=.93,bottom=0.15)
        self.axes.tick_params(axis='both', which='major', labelsize=8)

        cid = self.fig.canvas.mpl_connect('button_press_event', self.buttonPressCanvas)
        cid = self.fig.canvas.mpl_connect('button_release_event', self.buttonReleaseCanvas)
        cid = self.fig.canvas.mpl_connect('motion_notify_event', self.motionNotifyCanvas)
        self.selectFirstPoint = None
        self.selectSecondPoint = None
        self.selectedRange = None
        self.selecting = False
        self.lastPlotType = None

        self.combobox_plotType = QtWidgets.QComboBox(self)
        self.plotTypeStrs = ['Light Curve', 'Phase Histogram', 'Intensity Histogram']
        self.combobox_plotType.addItems(self.plotTypeStrs)
        self.combobox_plotType.activated.connect(self.changePlotType)
        #self.connect(self.combobox_plotType,QtCore.SIGNAL('activated(QString)'), self.changePlotType)


        #light curve controls
        self.textbox_intTime = QtWidgets.QLineEdit('1')
        self.textbox_intTime.setFixedWidth(50)

        lightCurveControlsBox = layoutBox('H',['Int Time',self.textbox_intTime,'s',1.])
        self.lightCurveControlsGroup = QtWidgets.QGroupBox('Light Curve Controls',parent=self)
        self.lightCurveControlsGroup.setLayout(lightCurveControlsBox)

        #intensity hist controls
        self.textbox_exposureTime = QtWidgets.QLineEdit('1')
        self.textbox_exposureTime.setFixedWidth(50)
        
        self.checkbox_restrictIntensityRange = QtWidgets.QCheckBox('Restrict intensity range')
        self.checkbox_restrictIntensityRange.stateChanged.connect(self.changeRestrictIntensityRange)
        #self.connect(self.checkbox_restrictIntensityRange,QtCore.SIGNAL('stateChanged(int)'),self.changeRestrictIntensityRange)
        self.checkbox_restrictIntensityRange.setChecked(False)

        self.textbox_intensityHistStart = QtWidgets.QLineEdit('')
        self.textbox_intensityHistEnd = QtWidgets.QLineEdit('')
        self.changeRestrictIntensityRange()

        self.textbox_intensityHistNBins = QtWidgets.QLineEdit('1')

        intensityHistControlsBoxRow0 = layoutBox('H',[self.checkbox_restrictIntensityRange,5.,'Start intensity',self.textbox_intensityHistStart,1.,'End intensity',self.textbox_intensityHistEnd,10.])
        intensityHistControlsBoxRow1 = layoutBox('H',['Intensity bin resolution', self.textbox_intensityHistNBins,5.,'Short Exposure Time',self.textbox_exposureTime,'s', 10.])
        intensityHistControlsBox = layoutBox('V',[intensityHistControlsBoxRow0,intensityHistControlsBoxRow1])

        self.intensityHistControlsGroup = QtWidgets.QGroupBox('Intensity Histogram Controls',parent=self)
        self.intensityHistControlsGroup.setLayout(intensityHistControlsBox)
        self.intensityHistControlsGroup.setVisible(False)

        #phase hist controls
        self.checkbox_restrictPhaseRange = QtWidgets.QCheckBox('Restrict phase range')
        self.checkbox_restrictPhaseRange.stateChanged.connect(self.changeRestrictPhaseRange)
        #self.connect(self.checkbox_restrictPhaseRange,QtCore.SIGNAL('stateChanged(int)'),self.changeRestrictPhaseRange)
        self.checkbox_restrictPhaseRange.setChecked(False)

        self.checkbox_keepRawPhase = QtWidgets.QCheckBox('Raw units')

        self.textbox_phaseHistStart = QtWidgets.QLineEdit('')
        self.textbox_phaseHistEnd = QtWidgets.QLineEdit('')
        self.changeRestrictPhaseRange()

        self.textbox_phaseHistNBins = QtWidgets.QLineEdit('1')
        self.combobox_phaseHistType = QtWidgets.QComboBox(self)
        self.phaseHistTypeStrs = ['Peaks','Baselines','Peaks - Baselines']
        self.combobox_phaseHistType.addItems(self.phaseHistTypeStrs)
        self.combobox_phaseHistType.setCurrentIndex(2)

        phaseHistControlsBoxRow0 = layoutBox('H',[self.combobox_phaseHistType,1.,self.checkbox_keepRawPhase,1.,self.checkbox_restrictPhaseRange,10.])
        phaseHistControlsBoxRow1 = layoutBox('H',['Start phase',self.textbox_phaseHistStart,1.,'End phase',self.textbox_phaseHistEnd,1.,'Number of ADC units per bin',self.textbox_phaseHistNBins,10.])
        phaseHistControlsBox = layoutBox('V',[phaseHistControlsBoxRow0,phaseHistControlsBoxRow1])

        self.phaseHistControlsGroup = QtWidgets.QGroupBox('Phase Histogram Controls',parent=self)
        self.phaseHistControlsGroup.setLayout(phaseHistControlsBox)
        self.phaseHistControlsGroup.setVisible(False)

        #time controls
        self.textbox_startTime = QtWidgets.QLineEdit(str(self.parent.startTstamp))
        self.textbox_startTime.setFixedWidth(120)
        self.textbox_endTime = QtWidgets.QLineEdit(str(self.parent.endTstamp))
        self.textbox_endTime.setFixedWidth(120)
        self.timesGroup = QtWidgets.QGroupBox('',parent=self)
        timesBox = layoutBox('H',['Start Time',self.textbox_startTime,'s',1.,'End Time',self.textbox_endTime,'s',10.])
        self.timesGroup.setLayout(timesBox)
        self.timesGroup.setVisible(False)
        timesChoiceBox = layoutBox('H',[self.checkbox_trackTimes,self.timesGroup])

        checkboxBox = layoutBox('H',[self.checkbox_trackSelection,self.combobox_plotType,2.,self.button_drawPlot])
        controlsBox = layoutBox('H',[self.lightCurveControlsGroup,self.phaseHistControlsGroup, self.intensityHistControlsGroup])

        mainBox = layoutBox('V',[checkboxBox,timesChoiceBox,self.checkbox_clearPlot,controlsBox,self.canvas])
        self.setLayout(mainBox)

    def buttonPressCanvas(self,event):
        if event.inaxes is self.axes:# and self.canvasToolbar.mode == '':
            x = event.xdata
            y = event.ydata
            self.selectFirstPoint = (x,y)
            self.selecting = True

    def buttonReleaseCanvas(self,event):
        self.selecting = False

    def motionNotifyCanvas(self,event):
        if self.selecting and event.inaxes is self.axes:# and self.canvasToolbar.mode == '' and not self.selectFirstPoint is None:
            x = round(event.xdata)
            y = round(event.ydata)
            if self.selectSecondPoint is None or np.round(self.selectSecondPoint[0]) != np.round(x):
                self.selectSecondPoint = (x,y)
                xClicks = np.array([self.selectSecondPoint[0],self.selectFirstPoint[0]])
                self.selectedRange = (int(np.floor(np.min(xClicks))),int(np.ceil(np.max(xClicks))))
            try:
                self.selectedRangeShading.remove()
            except:
                pass
            self.selectedRangeShading = self.axes.axvspan(self.selectedRange[0],self.selectedRange[1],facecolor='b',alpha=0.3)
            self.draw()
        pass

    def changePlotType(self,plotType):
        if plotType == 'Light Curve':
            self.lightCurveControlsGroup.setVisible(True)
            self.phaseHistControlsGroup.setVisible(False)
            self.intensityHistControlsGroup.setVisible(False)
        elif plotType == 'Phase Histogram':
            self.lightCurveControlsGroup.setVisible(False)
            self.phaseHistControlsGroup.setVisible(True)
            self.intensityHistControlsGroup.setVisible(False)
        elif plotType == 'Intensity Histogram':
            self.lightCurveControlsGroup.setVisible(False)
            self.phaseHistControlsGroup.setVisible(False)
            self.intensityHistControlsGroup.setVisible(True)

    def newPixelSelection(self,selectedPixels):
        self.selectedPixels = selectedPixels
        self.updatePlot()

    def updatePlot(self):
        plotType = self.combobox_plotType.currentText()
        if self.checkbox_clearPlot.isChecked() or plotType != self.lastPlotType:
            self.axes.cla()
        if plotType == 'Light Curve':
            self.plotLightCurve()
        elif plotType == 'Phase Histogram':
            self.plotPhaseHist()
        elif plotType == 'Intensity Histogram':
            self.plotIntensityHist()
        self.lastPlotType = plotType
        self.draw()
        print('plot updated')
        
    def changeTrackTimes(self):
        if self.checkbox_trackTimes.isChecked():
            self.timesGroup.setVisible(False)
        else:
            self.timesGroup.setVisible(True)
        
    def changeRestrictPhaseRange(self):
        if self.checkbox_restrictPhaseRange.isChecked():
            self.textbox_phaseHistStart.setEnabled(True)
            self.textbox_phaseHistEnd.setEnabled(True)
        else:
            self.textbox_phaseHistStart.setEnabled(False)
            self.textbox_phaseHistEnd.setEnabled(False)
            
    def changeRestrictIntensityRange(self):
        if self.checkbox_restrictIntensityRange.isChecked():
            self.textbox_intensityHistStart.setEnabled(True)
            self.textbox_intensityHistEnd.setEnabled(True)
        else:
            self.textbox_intensityHistStart.setEnabled(False)
            self.textbox_intensityHistEnd.setEnabled(False)
    
    def plotLightCurve(self,getRaw=False):
        if self.checkbox_trackTimes.isChecked():
            startTime = float(self.parent.label_startTstamp.text())
            endTime = float(self.parent.label_endTstamp.text())
        else:
            startTime = float(self.textbox_startTime.text())
            endTime = float(self.textbox_endTime.text())
        histIntTime = float(self.textbox_intTime.text())
        firstSec = startTime
        duration = endTime-startTime
        histBinEdges = np.arange(startTime,endTime,histIntTime)
        hists = []
        if histBinEdges[-1]+histIntTime == endTime:
            histBinEdges = np.append(histBinEdges,endTime)
        for col,row in self.selectedPixels:
            selPixelId = self.parent.photonPixelIDs[np.where((self.parent.photonXs==col) & (self.parent.photonYs==row))][0]
            msTimestamps = self.parent.photonTstamps[np.where(self.parent.photonPixelIDs==selPixelId)]
            timestamps = 1.0E-3*(msTimestamps-msTimestamps[0])+self.parent.startTstamp
            hist,_ = np.histogram(timestamps,bins=histBinEdges)
            hists.append(hist)

        hists = np.array(hists)
        hist = np.sum(hists,axis=0)

        binWidths = np.diff(histBinEdges)
        self.lightCurve = 1.*hist#/binWidths
        plotHist(self.axes,histBinEdges,self.lightCurve)
        x_formatter = matplotlib.ticker.ScalarFormatter(useOffset=False)
        x_formatter.set_scientific(False)
        self.axes.xaxis.set_major_formatter(x_formatter)
        self.axes.set_xlabel('time (s)')
        self.axes.set_ylabel('counts')
        
        """ # Old version of lightcurve plotting from IMG files
        for col,row in self.selectedPixels:
            self.lightCurve = self.parent.imageStack[:,row,col]

        self.axes.plot(self.parent.timestampList, self.lightCurve)
        x_formatter = matplotlib.ticker.ScalarFormatter(useOffset=False)
        x_formatter.set_scientific(False)
        self.axes.xaxis.set_major_formatter(x_formatter)
        self.axes.set_xlabel('time (s)')
        self.axes.set_ylabel('counts per sec')
        """
    
    def plotPhaseHist(self):
        phaseHistType = self.combobox_phaseHistType.currentText()
        if self.checkbox_trackTimes.isChecked():
            startTime = float(self.parent.label_startTstamp.text())
            endTime = float(self.parent.label_endTstamp.text())
        else:
            startTime = float(self.textbox_startTime.text())
            endTime = float(self.textbox_endTime.text())
        histIntTime = float(self.textbox_intTime.text())
        firstSec = startTime
        duration = endTime-startTime
        hists = []
        nBinsPerUnit = int(self.textbox_phaseHistNBins.text())
        histBinEdges = None
        scaleToDegrees = 1. #180./np.pi*1./2**9
        zeroOffset = 0 #2**11 # phase is +/-4 radians, where 0 radians is represented by bin value 2048
        if self.checkbox_restrictPhaseRange.isChecked():
            range = np.array([float(self.textbox_phaseHistStart.text()),float(self.textbox_phaseHistEnd.text())])
            if not self.checkbox_keepRawPhase.isChecked():
                range = range / scaleToDegrees
        else:
            range = None
        pixCutOffPhases=[]
        for col,row in self.selectedPixels:
            #if not self.checkbox_keepRawPhase.isChecked():
            #    cutOffWvl = self.parent.obs.wvlRangeTable[row, col, 0]
            #    pixCutOffPhases.append(self.parent.obs.convertWvlToPhase(cutOffWvl,row,col))
            
            selPixelId = self.parent.photonPixelIDs[np.where((self.parent.photonXs==col) & (self.parent.photonYs==row))][0]

            timestamps = self.parent.photonTstamps[np.where(self.parent.photonPixelIDs==selPixelId)]
            peakHeights = self.parent.photonPhases[np.where(self.parent.photonPixelIDs==selPixelId)]
            baselines = self.parent.photonBases[np.where(self.parent.photonPixelIDs==selPixelId)]
            if phaseHistType == 'Peaks':
                listToHist = peakHeights+baselines
            elif phaseHistType == 'Baselines':
                listToHist = baselines
            elif phaseHistType == 'Peaks - Baselines':
                listToHist = peakHeights

            if histBinEdges == None:
                if not self.checkbox_restrictPhaseRange.isChecked():
                    range = np.array([np.min(listToHist),np.max(listToHist)])
                bins = (range[1]-range[0])//nBinsPerUnit
            else:
                bins = histBinEdges

            hist,histBinEdges = np.histogram(listToHist,bins=bins,range=range)
            hists.append(hist)

        hists = np.array(hists)
        self.hist = np.sum(hists,axis=0)

        binWidths = np.diff(histBinEdges)
            
        if self.checkbox_keepRawPhase.isChecked():
            xlabel = 'phase'
        else:
            histBinEdges = histBinEdges * scaleToDegrees
            xlabel = 'phase (${}^\circ$)'
            pixCutOffPhases=np.asarray(pixCutOffPhases) * scaleToDegrees
        plotHist(self.axes,histBinEdges,self.hist)
        for pixCutOffPhase in pixCutOffPhases:
            self.axes.axvline(x=pixCutOffPhase,color='k')
        self.axes.set_xlabel(xlabel)
        self.axes.set_ylabel('counts')

    def plotIntensityHist(self):
        if self.checkbox_trackTimes.isChecked():
            startTime = float(self.parent.label_startTstamp.text())
            endTime = float(self.parent.label_endTstamp.text())
        else:
            startTime = float(self.textbox_startTime.text())
            endTime = float(self.textbox_endTime.text())
        histIntTime = float(self.textbox_exposureTime.text())

        #generate light curve same as plotLightcurve routine
        histBinEdges = np.arange(startTime,endTime,histIntTime)
        hists = []
        if histBinEdges[-1]+histIntTime == endTime:
            histBinEdges = np.append(histBinEdges,endTime)
        for col,row in self.selectedPixels:
            selPixelId = self.parent.photonPixelIDs[np.where((self.parent.photonXs==col) & (self.parent.photonYs==row))][0]
            msTimestamps = self.parent.photonTstamps[np.where(self.parent.photonPixelIDs==selPixelId)]
            timestamps = 1.0E-3*(msTimestamps-msTimestamps[0])+self.parent.startTstamp
            hist,_ = np.histogram(timestamps,bins=histBinEdges)
            hists.append(hist)

        hists = np.array(hists)
        lightCurveHist = np.sum(hists,axis=0)
        binWidths = np.diff(histBinEdges)
        
        #take light curve and bin into histogram of intensities
        intHistBinEdges = None
        nBinsPerUnitInt = int(self.textbox_intensityHistNBins.text())
        
        pixCutOffIntensities=[]
        listToHist = lightCurveHist
        
        if self.checkbox_restrictIntensityRange.isChecked():
            range = np.array([float(self.textbox_intensityHistStart.text()),float(self.textbox_intensityHistEnd.text())])
        else:
            range = np.array([np.min(listToHist),np.max(listToHist)])
            
        intBins = (range[1]-range[0])//nBinsPerUnitInt
        intHist,intHistBinEdges = np.histogram(listToHist,bins=intBins,range=range)
        self.intHist = np.array(intHist)

        binWidths = np.diff(intHistBinEdges)
            
        xlabel = 'Counts'
        plotHist(self.axes,intHistBinEdges,self.intHist)
        self.axes.set_xlabel(xlabel)
        self.axes.set_ylabel('N_frames')

class ImageParamsWindow(ModelessWindow):
    def initUI(self):
        self.combobox_cmap = QtWidgets.QComboBox(self)
        self.cmapStrs = ['hot','gray','jet','gnuplot2','Paired']
        self.combobox_cmap.addItems(self.cmapStrs)

        plotArrayBox = layoutBox('V',[self.combobox_cmap])
        plotArrayGroup = QtWidgets.QGroupBox('plotArray parameters',self)
        plotArrayGroup.setLayout(plotArrayBox)

        mainBox = layoutBox('V',[plotArrayGroup])

        self.setLayout(mainBox)
            
    def getParams(self):
        plotParamsDict = {}
        cmapStr = str(self.combobox_cmap.currentText())
        cmap = getattr(matplotlib.cm,cmapStr)
        if cmapStr != 'gray':
            cmap.set_bad('0.15')
        plotParamsDict['cmap']=cmap
        #plotParamsDict['vmax']=200
        outDict = {}
        outDict['plotParams'] = plotParamsDict
        return outDict
    
class ArrayImageWidget(QtWidgets.QWidget):
    def __init__(self,parent=None,hoverCall=None):
        super(ArrayImageWidget,self).__init__(parent=parent)
        self.parent=parent
        # Create the mpl Figure and FigCanvas objects. 
        self.hoverCall = hoverCall
        self.selectPixelsMode = 'singlePixel'
        self.selectionPatches = []
        self.selectedPixels = []
        self.overlayImage = None
        self.initUI()
        

    def initUI(self):
        self.dpi = 100
        self.fig = Figure((5.0, 8.0), dpi=self.dpi)
        self.canvas = FigureCanvas(self.fig)
        self.axes = self.fig.add_subplot(111)
        self.fig.subplots_adjust(left=0.07,right=.93,top=.93,bottom=0.07)
        self.plotArray(np.arange(9).reshape((3,3)))

        self.clickFuncs = []
        cid = self.fig.canvas.mpl_connect('scroll_event', self.scrollColorBar)
        cid = self.fig.canvas.mpl_connect('button_press_event', self.clickColorBar)
        cid = self.fig.canvas.mpl_connect('motion_notify_event', self.hoverCanvas)
        cid = self.fig.canvas.mpl_connect('button_press_event', self.clickCanvas)
        canvasBox = layoutBox('V',[self.canvas,])
        self.setLayout(canvasBox)

    def plotOverlayImage(self,image,color='green',**kwargs):
        self.overlayImage = image
        self.overlayImageKwargs = kwargs
        cmap = matplotlib.colors.LinearSegmentedColormap.from_list('my_cmap',[color,color],256)
        cmap._init() # create the _lut array, with rgba values
        alphas = np.linspace(0, 1., cmap.N+3)
        cmap._lut[:,-1] = alphas
        self.overlayCmap = cmap
        self.drawOverlayImage()

    def removeOverlayImage(self):
        self.overlayImage = None
        try:
            self.handleOverlayMatshow.remove()
        except:
            pass
        self.draw()

    def drawOverlayImage(self):
        try:
            self.handleOverlayMatshow.remove()
        except:
            pass
        self.handleOverlayMatshow = self.axes.matshow(self.overlayImage,cmap=self.overlayCmap,origin='upper',**self.overlayImageKwargs)
        self.draw()

    def plotArray(self,image,normNSigma=3,title='',**kwargs):
        self.image = image
        self.imageShape = np.shape(image)
        self.nRow = self.imageShape[0]
        self.nCol = self.imageShape[1]
        if not 'vmax' in kwargs:
            goodImage = image[np.isfinite(image)]
            kwargs['vmax'] = np.mean(goodImage)+normNSigma*np.std(goodImage)
        if not 'cmap' in kwargs:
            defaultCmap=matplotlib.cm.hot
            defaultCmap.set_bad('0.15')
            kwargs['cmap'] = defaultCmap
        if not 'origin' in kwargs:
            kwargs['origin'] = 'upper'

        self.fig.clf()
        self.selectionPatches = []
        self.axes = self.fig.add_subplot(111)
        self.axes.set_title(title)

        self.matshowKwargs = kwargs
        self.handleMatshow = self.axes.matshow(image,**kwargs)
        self.fig.cbar = self.fig.colorbar(self.handleMatshow)
        if not self.overlayImage is None:
            self.drawOverlayImage()
        else:
            self.draw()
        print('image drawn')

    def drawSelections(self):
        for patch in self.selectionPatches:
            patch.remove()
        self.selectionPatches = []
        
        for pixelCoord in self.selectedPixels:
            lowerLeftCorner = tuple(np.subtract(pixelCoord, (0.5,0.5)))
            patch = matplotlib.patches.Rectangle(xy=lowerLeftCorner,width=1.,
                    height=1.,edgecolor='blue',facecolor='none')
            self.selectionPatches.append(patch)
            self.axes.add_patch(patch)

    def addClickFunc(self,clickFunc):
        self.clickFuncs.append(clickFunc)

    def emitNewSelection(self):
        sig='newPixelSelection(PyQt_PyObject)'
        #self.emit(QtCore.SIGNAL('newPixelSelection(PyQt_PyObject)'),self.selectedPixels)
        self.clicked.emit(self.selectedPixels)

    def clickCanvas(self,event):
        if event.inaxes is self.axes:
            col = round(event.xdata)
            row = round(event.ydata)
            if self.selectPixelsMode == 'singlePixel':
                self.selectedPixels = [(col,row)]
                self.draw()
                self.emitNewSelection()
            for func in self.clickFuncs:
                func(row=row,col=col)


    def hoverCanvas(self,event):
        if event.inaxes is self.axes:
            self.hoverCall(event)

    def scrollColorBar(self, event):
        if event.inaxes is self.fig.cbar.ax:
            increment=0.05
            currentClim = self.fig.cbar.mappable.get_clim()
            currentRange = currentClim[1]-currentClim[0]
            if event.button == 'up':
                if QtWidgets.QApplication.keyboardModifiers()==QtCore.Qt.ControlModifier:
                    newClim = (currentClim[0]+increment*currentRange,currentClim[1])
                elif QtWidgets.QApplication.keyboardModifiers()==QtCore.Qt.NoModifier:
                    newClim = (currentClim[0],currentClim[1]+increment*currentRange)
            if event.button == 'down':
                if QtWidgets.QApplication.keyboardModifiers()==QtCore.Qt.ControlModifier:
                    newClim = (currentClim[0]-increment*currentRange,currentClim[1])
                elif QtWidgets.QApplication.keyboardModifiers()==QtCore.Qt.NoModifier:
                    newClim = (currentClim[0],currentClim[1]-increment*currentRange)
            self.fig.cbar.mappable.set_clim(newClim)
            self.fig.canvas.draw()

    def clickColorBar(self,event):
        if event.inaxes is self.fig.cbar.ax:
            self.fig.currentClim = self.fig.cbar.mappable.get_clim()
            lower = self.fig.currentClim[0]
            upper = self.fig.currentClim[1]
            fraction = event.ydata
            currentRange = upper-lower
            clickedValue = lower+fraction*currentRange
            extrapolatedValue = lower+event.ydata*currentRange
            if event.button == 1:
                if QtWidgets.QApplication.keyboardModifiers()==QtCore.Qt.ControlModifier:
                    newClim = (clickedValue,upper)
                elif QtWidgets.QApplication.keyboardModifiers()==QtCore.Qt.NoModifier:
                    newClim = (lower,clickedValue)
            if event.button == 3:
                if QtWidgets.QApplication.keyboardModifiers()==QtCore.Qt.ControlModifier:
                    newClim = ((lower-fraction*upper)/(1.-fraction),upper)
                elif QtWidgets.QApplication.keyboardModifiers()==QtCore.Qt.NoModifier:
                    newClim = (lower,lower+currentRange/fraction)
            self.fig.cbar.mappable.set_clim(newClim)
            self.fig.canvas.draw()

    def draw(self):
        self.drawSelections()
        self.fig.canvas.draw()

    def addClickFunc(self,clickFunc):
        self.clickFuncs.append(clickFunc)



#gui functions
def addActions(target, actions):
    for action in actions:
        if action is None:
            target.addSeparator()
        else:
            target.addAction(action)

def createAction(  gui, text, slot=None, shortcut=None, 
                    icon=None, tip=None, checkable=False, 
                    signal='triggered'):
    action = QtWidgets.QAction(text, gui)
    if icon is not None:
        action.setIcon(QIcon(":/%s.png" % icon))
    if shortcut is not None:
        action.setShortcut(shortcut)
    if tip is not None:
        action.setToolTip(tip)
        action.setStatusTip(tip)
    if slot is not None:
        #gui.connect(action, QtCore.SIGNAL(signal), slot)
        action.triggered.connect(slot)
    if checkable:
        action.setCheckable(True)
    return action

def layoutBox(type,elements):
    if type == 'vertical' or type == 'V':
        box = QtWidgets.QVBoxLayout()
    elif type == 'horizontal' or type == 'H':
        box = QtWidgets.QHBoxLayout()
    else:
        raise TypeError('type should be one of [\'vertical\',\'horizontal\',\'V\',\'H\']')

    for element in elements:
        try:
            box.addWidget(element)
        except:
            try:
                box.addLayout(element)
            except:
                try:
                    box.addStretch(element)
                except:
                    try:
                        label = QtWidgets.QLabel(element)
                        box.addWidget(label)
                        #label.adjustSize()
                    except:
                        print('could\'t add {} to layout box'.format(element))
    return box

def plotHist(ax,histBinEdges,hist,**kwargs):
    ax.plot(histBinEdges,np.append(hist,hist[-1]),drawstyle='steps-post',**kwargs)

'''
if __name__ == "__main__":
    import pyximport; pyximport.install()
    from mkidpipeline.hdf.parsebin import parse

    kwargs = {}
    if len(sys.argv) != 5:
        print('Usage: {} run date tstampStart tstampEnd'.format(sys.argv[0]))
        exit(0)
    else:
        kwargs['run'] = str(sys.argv[1])
        kwargs['date'] = int(sys.argv[2])
        kwargs['startTstamp'] = int(sys.argv[3])
        kwargs['endTstamp'] = int(sys.argv[4])

    form = QuickStack(**kwargs)
    #form.show()
    totalT = time()
    print("Total Elapsed time is %f"%(totalT-startT))


<|MERGE_RESOLUTION|>--- conflicted
+++ resolved
@@ -49,12 +49,7 @@
 matplotlib.use('Qt5agg')
 from matplotlib.backends.backend_qt5agg import FigureCanvasQTAgg as FigureCanvas
 from matplotlib.figure import Figure
-<<<<<<< HEAD
-from mkidpipeline.utils.parsePacketDump import parsePacketData
-import mkidpipeline.hotpix.generatebadpixmask as gbpm
-=======
 from mkidpipeline.hotpix import darkHotPixMask as dhpm
->>>>>>> 658d80e6
 
 # Path to the Directory where the Observing runs are located (where are the PAL201* directories?)
 basePath = '/mnt/kids/ScienceData/'
@@ -164,17 +159,12 @@
         #hpmPath = '/mnt/data0/CalibrationFiles/darkHotPixMasks/20170408/1491732000.npz'
 
         #20170410 HD91782 bad pixel mask
-<<<<<<< HEAD
-        hpmPath = '/mnt/data0/CalibrationFiles/darkHotPixMasks/20170410/1491894755.npz'
-        self.badPixMask = gbpm.quick_load_mask(hpmPath)
-=======
         #hpmPath = '/mnt/data0/CalibrationFiles/darkHotPixMasks/20170410/1491894755.npz'
 
         # There isn't one for 2018, so use this one
         hpmPath = '/mnt/kids/CalibrationFiles/darkHotPixMasks/20170410/1491894755.npz'
 
         self.badPixMask = dhpm.loadMask(hpmPath)
->>>>>>> 658d80e6
 
 
     def loadImageStack(self,startTstamp,endTstamp):
