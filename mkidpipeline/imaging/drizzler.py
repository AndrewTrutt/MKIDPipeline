"""
*** Warning ***

    The STScI drizzle module currently appears to have a bug which has been raised under issue #50.
    In the meantime increment_id() patches the bug

Examples

    $ python drizzle.py /path/to/mkidpipeline/mkidpipeline/imaging/drizzler.yml

    or

    >>> dither = MKIDDitheredObservation(**kwargs)
    >>> drizzled = drizzler.form(dither, mode='spatial')
    >>> drizzled.write('output.fits')

Classes

    DrizzleParams   : Calculates and stores the relevant info for Drizzler
    Canvas          : Called by the "Drizzler" classes. Generates the canvas that is drizzled onto
    SpatialDrizzler : Generate a spatially dithered image from a set dithered dataset
    TemporalDrizzler: Generates a spatially dithered 4-cube (xytw)
    ListDrizzler    : Generates photonlist with RA/Dec coordinates assigned
    DrizzledData    : Saves the drizzled data as FITS

Functions

    increment_id    : Monkey patch for STScI drizzle class of drizzle package
    mp_worker       : Genereate a reduced, reformated photonlist
    load_data       : Consolidate all dither positions
    form            : Takes in a MKIDDitheredObservation object and drizzles the dithers onto a common sky grid
    get_star_offset : Get the rotation_center offset parameter for a dither

TODO:
    * Add astroplan, drizzle, to setup.py/yml. drizzle need to be pip installed. I found that astroplan needed to be pip
    installed otherwise some astropy import fails
    * Make and test ListDrizzler


Author: Rupert Dodkins,                                 Date: Jan 2020

"""
import os
import numpy as np
import time
import multiprocessing as mp
import matplotlib.pylab as plt
from mpl_toolkits.axes_grid1 import make_axes_locatable
from matplotlib.colors import LogNorm
import pickle
from astropy import wcs
from astropy.coordinates import EarthLocation, Angle, SkyCoord
import astropy.units as u
from astroplan import Observer
import astropy
from astropy.utils.data import Conf
from astropy.io import fits
from drizzle import drizzle as stdrizzle
from mkidcore import pixelflags
from mkidpipeline.hdf.photontable import Photontable
from mkidcore.corelog import getLogger
import mkidcore.corelog as pipelinelog
import mkidpipeline
from mkidcore.instruments import CONEX2PIXEL
import argparse
from mkidpipeline.utils.utils import get_device_orientation

DRIZ_PROBLEM_FLAGS = ()  # currently no pixel flags make drizzler explode

def increment_id(self):
    """
    monkey patch for STScI drizzle class of drizzle package

    Increment the id count and add a plane to the context image if needed

    Drizzle tracks which input images contribute to the output image
    by setting a bit in the corresponding pixel in the context image.
    The uniqid indicates which bit. So it must be incremented each time
    a new image is added. Each plane in the context image can hold 32 bits,
    so after each 32 images, a new plane is added to the context.
    """

    getLogger(__name__).warning('Using increment_id monkey patch')

    # Compute what plane of the context image this input would
    # correspond to:

    planeid = int(self.uniqid / 32)

    # Add a new plane to the context image if planeid overflows

    if self.outcon.shape[0] == planeid:
        plane = np.zeros_like(self.outcon[0])
        self.outcon = np.append(self.outcon, [plane], axis=0)

    # Increment the id
    self.uniqid += 1

stdrizzle.Drizzle.increment_id = increment_id

class DrizzleParams(object):
    """
    Calculates and stores the relevant info for Drizzler

    """
    def __init__(self, dither, used_inttime, wcs_timestep=None, pixfrac=1.):
        self.dither = dither
        self.used_inttime = used_inttime
        self.pixfrac = pixfrac
        self.get_coords()
        self.nPixRA = None
        self.nPixDec = None

        if wcs_timestep:
            self.wcs_timestep = wcs_timestep
        else:
            self.wcs_timestep = self.non_blurring_timestep()

    def get_coords(self, simbad_lookup=False):
        """
        Get the SkyCoord type coordinates to use for center of sky grid that is drizzled onto

        :param simbad_lookup: use dither.target to get the J2000 coordinates
        """

        if simbad_lookup:
            self.coords = SkyCoord.from_name(self.dither.target)
            getLogger(__name__).warning('Using J2000 coordinates at: {} {} for target {} from Simbad for canvas wcs'.format(self.coords.ra, self.coords.dec, self.dither.target))
        else:
            self.coords = SkyCoord(self.dither.ra, self.dither.dec, unit=('hourangle', 'deg'))
            getLogger(__name__).info('Using coordinates at: {} {} for target {} from h5 header for canvas wcs'.format(self.coords.ra, self.coords.dec, self.dither.target))

    def dither_pixel_vector(self, center=(0, 0)):
        """
        A function to convert a list of conex offsets to pixel displacement

        :param center: the origin for the vector
        :return:
        """
        positions = np.asarray(self.dither.pos)
        pix = np.asarray(CONEX2PIXEL(positions[:, 0], positions[:, 1])) - np.array(CONEX2PIXEL(*center)).reshape(2, 1)
        return pix

    def non_blurring_timestep(self, allowable_pixel_smear=1):
        """
        [1] Smart, W. M. 1962, Spherical Astronomy, (Cambridge: Cambridge University Press), p. 55

        :param allowable_pixel_smear: the resolution element threshold
        """

        # get the field rotation rate at the start of each dither
        dith_start_times = np.array([o.start for o in self.dither.obs])

        site = astropy.coordinates.EarthLocation.of_site(self.dither.observatory)
        apo = Observer.at_site(self.dither.observatory)

        altaz = apo.altaz(astropy.time.Time(val=dith_start_times, format='unix'), self.coords)
        earthrate = 2 * np.pi / astropy.units.sday.to(astropy.units.second)

        lat = site.geodetic.lat.rad
        az = altaz.az.radian
        alt = altaz.alt.radian

        # Smart 1962
        dith_start_rot_rates = earthrate * np.cos(lat) * np.cos(az) / np.cos(alt)

        dith_pix_offset = self.dither_pixel_vector()
        # get the minimum required timestep. One that would produce 1 pixel displacement at the
        # center of furthest dither
        dith_dists = np.sqrt(dith_pix_offset[0]**2 + dith_pix_offset[1]**2)
        dith_angle = np.arctan(allowable_pixel_smear/dith_dists)
        max_timestep = min(dith_angle/abs(dith_start_rot_rates))

        getLogger(__name__).debug("Maximum non-blurring time step calculated to be {}".format(max_timestep))

        return(max_timestep)

def metadata_config_check(filename, conf_wcs):
    """ Checks a photontable metadata and data.yml agree on the wcs params """
    ob = Photontable(filename)
    md = ob.metadata()
    for attribute in ['dither_home', 'dither_ref', 'platescale', 'device_orientation']:
        if getattr(md, attribute) != getattr(conf_wcs,attribute):
            getLogger(__name__).warning(f'{attribute} is different in config and obsfile metadata. metadata should be reapplied')

def mp_worker(file, startw, stopw, startt, intt, derotate, wcs_timestep, single_pa_time=None, exclude_flags=()):
    """
    Genereate the reduced, reformated photonlists

    Params
    ------
    file : str
        obsfile filename
    startw : float
        Lower bound on photon wavelengths (or phases) for photontable.query
    stopw : float
        Upper bound on photon wavelengths (or phases) for photontable.query
    startt : float
        Startime for photontable.query
    intt : float
        Effective integration time for photontable.query
    derotate : bool
        see photontable.get_wcs
    wcs_timestep : float
        see photontable.get_wcs
    exclude_flags:
        pixel flags to use in filter_photons_by_flags, see pixelflags.py

    Return
    ------
    Dictionary of reformated photon data for a single obsfile

    """
    obsfile = Photontable(file)
    duration = obsfile.duration

    photons = obsfile.query(startw=startw, stopw=stopw, startt=startt, intt=intt)
    num_unfiltered = len(photons)
    getLogger(__name__).info("Fetched {} photons from dither {}".format(len(photons), file))
    if len(photons) == 0:
        getLogger(__name__).warning(f'No photons found using wavelength range {startw}-{stopw} nm and time range '
                                    f'{startt}-{intt} s. Is the obsfile not wavelength calibrated causing a mismatch '
                                    f'in the units?')

    exclude_flags += DRIZ_PROBLEM_FLAGS
    photons = obsfile.filter_photons_by_flags(photons, allowed=(), disallowed=exclude_flags)
    num_filtered = len(photons)
    getLogger(__name__).info("Removed {} photons from {} total from bad pix"
                             .format(num_unfiltered - num_filtered, num_unfiltered))
    weights = photons['SpecWeight'] * photons['NoiseWeight']
    x, y = obsfile.xy(photons)

    # ob.get_wcs returns all wcs solutions (including those after intt), so just pass then remove post facto()
    wcs = obsfile.get_wcs(derotate=derotate, wcs_timestep=wcs_timestep, single_pa_time=single_pa_time) #1545626973
    nwcs = int(np.ceil(intt/wcs_timestep))
    wcs = wcs[:nwcs]
    del obsfile

    return {'file': file, 'timestamps': photons["Time"], 'xPhotonPixels': x, 'yPhotonPixels': y,
            'wavelengths': photons["Wavelength"], 'weight': weights, 'obs_wcs_seq': wcs, 'duration': duration}


def load_data(dither, wvlMin, wvlMax, startt, used_inttime, wcs_timestep, tempfile='drizzler_tmp_{}.pkl',
              tempdir=None, usecache=False, clearcache=False, derotate=True, align_start_pa=False, ncpu=1,
              exclude_flags=()):
    """
    Load the photons either by querying the obsfiles in parrallel or loading from pkl if it exists. The wcs
    solutions are added to this photon data dictionary but will likely be integrated into photontable.py directly

    :param dither:
    :param wvlMin:
    :param wvlMax:
    :param startt:
    :param intt:
    :param wcs_timestep:
    :param tempfile:
    :param tempdir:
    :param usecache:
    :param clearcache:
    :param derotate:
    :return:
    """

    if tempdir is None:
        try:
            tempdir = mkidpipeline.config.config.paths.tmp
        except KeyError:
            getLogger(__name__).warning('No tempdir specified. Setting usecache to False')
            usecache = False

    if usecache:
        if not os.path.exists(tempdir):
            os.mkdir(tempdir)

        pkl_save = os.path.join(tempdir, tempfile.format(dither.name))

        if clearcache:  # TODO the cache must be autocleared if the query parameters would alter the contents
            os.remove(pkl_save)

    try:
        if not usecache:
            raise FileNotFoundError
        with open(pkl_save, 'rb') as f:
            dithers_data = pickle.load(f)
            getLogger(__name__).info('loaded {}'.format(pkl_save))
    except FileNotFoundError:
        begin = time.time()
        filenames = [o.h5 for o in dither.obs]
        if not filenames:
            getLogger(__name__).info('No obsfiles found')

        single_pa_time = Photontable(filenames[0]).startTime if not derotate and align_start_pa else None

        metadata_config_check(filenames[0], dither.wcscal)

        ncpu = min(mkidpipeline.config.n_cpus_available(), ncpu)
        p = mp.Pool(ncpu)
        processes = [p.apply_async(mp_worker, (file, wvlMin, wvlMax, startt, used_inttime, derotate, wcs_timestep,
                                               single_pa_time, exclude_flags)) for file in filenames]
        dithers_data = [res.get() for res in processes]

        dithers_data.sort(key=lambda k: filenames.index(k['file']))

        getLogger(__name__).debug('Time spent: %f' % (time.time() - begin))

        if usecache:
            with open(pkl_save, 'wb') as handle:
                getLogger(__name__).info('Saved data cache to {}'.format(pkl_save))
                pickle.dump(dithers_data, handle, protocol=pickle.HIGHEST_PROTOCOL)

    return dithers_data


class Canvas(object):
    def __init__(self, dithers_data, ob, coords, nPixRA=None, nPixDec=None):
        """
        Class common to SpatialDrizzler, TemporalDrizzler and ListDrizzler. It generates the canvas that is
        drizzled onto

        TODO determine appropirate value from area coverage of dataset and oversampling, even longerterm there
        the oversampling should be selected to optimize total phase coverage to extract the most resolution at a
        desired minimum S/N

        :param dithers_data:
        :param ob:
        :param coords:
        :param nPixRA: int, None will calculate the minimum required to fit all the dithers on
        :param nPixDec: see nPixDec
        """

        self.nPixRA = nPixRA
        self.nPixDec = nPixDec
        self.square_grid = True

        self.config = None
        self.dithers_data = dithers_data

        self.xpix = ob.beammap.ncols
        self.ypix = ob.beammap.nrows
        self.vPlateScale = ob.instrument_info.platescale.to(u.deg).value
        self.centerRA = coords.ra.deg
        self.centerDec = coords.dec.deg

        if self.nPixRA is None or self.nPixDec is None:
            dith_cellestial_min = np.zeros((len(dithers_data), 2))
            dith_cellestial_max = np.zeros((len(dithers_data), 2))
            for ip, photonlist in enumerate(dithers_data):
                # find the max and min coordinate for each dither (assuming those occur at the beginning/end of
                # the dither)
                dith_cellestial_span = np.vstack((wcs.WCS(photonlist['obs_wcs_seq'][0]).wcs.crpix,
                                                  wcs.WCS(photonlist['obs_wcs_seq'][-1]).wcs.crpix))
                dith_cellestial_min[ip] = np.min(dith_cellestial_span, axis=0)  # takes the min of both ra and dec
                dith_cellestial_max[ip] = np.max(dith_cellestial_span, axis=0)

            # find the min and max coordinate of all dithers
            raMin = min(dith_cellestial_min[:, 0])
            raMax = max(dith_cellestial_max[:, 0])
            decMin = min(dith_cellestial_min[:, 1])
            decMax = max(dith_cellestial_max[:, 1])

            # Set size of virtual grid to accommodate the limits of the offsets.
            # max_detector_dist = np.sqrt(self.xpix ** 2 + self.ypix **2)
            self.nPixRA = (2 * np.max((raMax-raMin)) + self.xpix).astype(int)
            self.nPixDec = (2 * np.max((decMax-decMin)) + self.ypix).astype(int)

        if self.square_grid:
            nPix = max((self.nPixRA, self.nPixDec))
            self.nPixRA, self.nPixDec = nPix, nPix

        # check the size of the grid is sensible
        max_grid_width = max(self.xpix, self.ypix) * len(dithers_data)  # equivalent dithering along a line
        assert self.nPixDec < max_grid_width and self.nPixRA < max_grid_width, \
            'Canvas grid exceeds maximum possible extent of dithers'

        self.get_canvas_wcs()

    def get_canvas_wcs(self):
        """

        :return:
        """

        self.wcs = wcs.WCS(naxis = 2)
        self.wcs.wcs.crpix = np.array([self.nPixRA / 2., self.nPixDec / 2.])
        self.wcs.wcs.crval = [self.centerRA, self.centerDec]
        self.wcs.wcs.ctype = ["RA--TAN", "DEC-TAN"]
        self.wcs.pixel_shape = (self.nPixRA, self.nPixDec)
        self.wcs.wcs.pc = np.array([[1,0],[0,1]])
        self.wcs.wcs.cdelt = [self.vPlateScale,self.vPlateScale]
        self.wcs.wcs.cunit = ["deg", "deg"]
        getLogger(__name__).debug(self.wcs)


class ListDrizzler(Canvas):
    """
    Assign photons an RA and Dec.
    """

    def __init__(self, dithers_data, drizzle_params):
        super().__init__(dithers_data, drizzle_params.dither.obs[0], drizzle_params.coords, drizzle_params.nPixRA,
                         drizzle_params.nPixDec)

        self.driz = stdrizzle.Drizzle(outwcs=self.wcs, pixfrac=drizzle_params.pixfrac, wt_scl='')
        self.wcs_timestep = drizzle_params.wcs_timestep
        inttime = drizzle_params.used_inttime

        # if inttime is say 100 and wcs_timestep is say 60 then this yeilds [0,60,100]
        # meaning the positions don't have constant integration time
        self.wcs_times = np.append(np.arange(0, inttime, self.wcs_timestep), inttime)
        self.wcs_times_ms = self.wcs_times * 1e6
        self.stackedim = np.zeros((len(drizzle_params.dither.obs) * (len(self.wcs_times) - 1), self.ypix, self.xpix))
        self.stacked_wcs = []

    def run(self):
        tic = time.clock()
        for ix, dither_photons in enumerate(self.dithers_data):

            for t, inwcs in enumerate(dither_photons['obs_wcs_seq']):
                inwcs = wcs.WCS(header=inwcs)
                inwcs.pixel_shape = (self.xpix, self.ypix)

                # the sky grid ref and dither ref should match (crpix varies between dithers)
                if not np.all(np.round(inwcs.wcs.crval, decimals=4) == np.round(self.wcs.wcs.crval, decimals=4)):
                    getLogger(__name__).critical(
                        'sky grid ref and dither ref do not match (crpix varies between dithers)!')
                    raise RuntimeError('sky grid ref and dither ref do not match (crpix varies between dithers)!')

                pix_grid = np.array(np.meshgrid(range(140), range(146)))
                refpix_grid = pix_grid - inwcs.wcs.crpix[:,np.newaxis, np.newaxis]
                rot_grid = np.dot(refpix_grid.T, inwcs.wcs.pc)
                coord_grid = rot_grid*inwcs.wcs.cdelt  # [:,np.newaxis, np.newaxis]
                sky_grid = coord_grid + inwcs.wcs.crval

                dither_photons['RA'], dither_photons['Dec'] = sky_grid[dither_photons['xPhotonPixels'], dither_photons['xPhotonPixels']].T

        getLogger(__name__).debug('Assigning of RA/Decs completed. Time taken (s): %s', time.clock() - tic)

    def write(self, file='photonlist_RADec.h5'):
        raise NotImplementedError


class TemporalDrizzler(Canvas):
    """
    Generate a spatially dithered fits 4D hypercube from a set dithered dataset. The cube size is
    ntimebins * ndithers X nwvlbins X nPixRA X nPixDec.

    exp_timestep or ntimebins argument accepted. ntimebins takes priority
    """

    def __init__(self, dithers_data, drizzle_params, nwvlbins=1, exp_timestep=1, wvlMin=0, wvlMax=np.inf):
        super().__init__(dithers_data, drizzle_params.dither.obs[0], drizzle_params.coords, drizzle_params.nPixRA,
                         drizzle_params.nPixDec)

        self.nwvlbins = nwvlbins
        self.exp_timestep = exp_timestep  # seconds

        self.ndithers = len(self.dithers_data)
        self.pixfrac = drizzle_params.pixfrac
        self.wvlbins = np.linspace(wvlMin, wvlMax, self.nwvlbins + 1)

        inttime = drizzle_params.used_inttime
        self.wcs_times = np.append(np.arange(0, inttime, drizzle_params.wcs_timestep), inttime)
        self.wcs_times_ms = self.wcs_times * 1e6

        self.ntimebins = int(inttime / self.exp_timestep)
        if self.ntimebins < len(self.dithers_data[0]['obs_wcs_seq']):
            getLogger(__name__).warning('Increasing the number of time bins beyond the user request')
            self.ntimebins = len(self.dithers_data[0]['obs_wcs_seq'])

        self.timebins = np.linspace(0, inttime, self.ntimebins + 1) * 1e6  # timestamps are in microseconds
        self.totHypCube = None
        self.totWeightCube = None

    def run(self):
        tic = time.clock()

        self.totHypCube = np.zeros((self.ntimebins * self.ndithers, self.nwvlbins, self.nPixDec, self.nPixRA))
        self.expmap = np.zeros((self.ntimebins * self.ndithers, self.nwvlbins, self.nPixDec, self.nPixRA))
        for ix, dither_photons in enumerate(self.dithers_data):

            thishyper = np.zeros((self.ntimebins, self.nwvlbins, self.nPixDec, self.nPixRA), dtype=np.float32)

            it = 0
            for t, inwcs in enumerate(dither_photons['obs_wcs_seq']):
                inwcs = wcs.WCS(header=inwcs)
                inwcs.pixel_shape = (self.xpix, self.ypix)

                # the sky grid ref and dither ref should match (crpix varies between dithers)
                if not np.all(np.round(inwcs.wcs.crval, decimals=4) == np.round(self.wcs.wcs.crval, decimals=4)):
                    getLogger(__name__).critical('sky grid ref and dither ref do not match (crpix varies between dithers)!')
                    raise RuntimeError('sky grid ref and dither ref do not match (crpix varies between dithers)!')

                counts = self.makeTess(dither_photons, (self.wcs_times_ms[t], self.wcs_times_ms[t+1]))
                cps = counts/(self.wcs_times[t + 1] - self.wcs_times[t])  # scale this frame by its exposure time

                for ia, iw in np.ndindex(len(counts), self.nwvlbins):
                    # create a new drizzle object for each time (and wavelength) frame
                    drizhyper = stdrizzle.Drizzle(outwcs=self.wcs, pixfrac=self.pixfrac, wt_scl='')
                    inwht = np.int_(np.logical_not(cps[ia, iw] == 0))

                    drizhyper.add_image(cps[ia, iw], inwcs, inwht=inwht)  # in_units='cps' shouldn't have any affect
                                                                          # for a single drizzle
                    thishyper[it, iw] = drizhyper.outsci
                    # print(ix, t, ia, it, (ix*self.ntimebins)+it, self.wcs_times[t + 1] - self.wcs_times[t], (
                    #             self.wcs_times[t + 1] - self.wcs_times[t]) / self.ntimebins)
                    self.expmap[(ix*self.ntimebins)+t, iw] = drizhyper.outwht * (
                                self.wcs_times[t + 1] - self.wcs_times[t]) / self.ntimebins

                    if iw == self.nwvlbins-1:

                        it += 1

            self.totHypCube[ix * self.ntimebins: (ix + 1) * self.ntimebins] = thishyper

        getLogger(__name__).debug('Image load done. Time taken (s): %s', time.clock() - tic)

        self.header_4d()

        self.cps = self.totHypCube
        self.counts = self.cps * self.expmap
        self.outwcs = self.wcs

    def makeTess(self, dither_photons, timespan, applyweights=False, maxCountsCut=False):
        """

        :param dither_photons:
        :param timespan:
        :param applyweights:
        :param maxCountsCut:
        :return:
        """

        weights = dither_photons['weight'] if applyweights else None

        timespan_mask = (dither_photons['timestamps'] >= timespan[0]) & (dither_photons['timestamps'] <= timespan[1])

        sample = np.vstack((dither_photons['timestamps'][timespan_mask],
                            dither_photons['wavelengths'][timespan_mask],
                            dither_photons['xPhotonPixels'][timespan_mask],
                            dither_photons['yPhotonPixels'][timespan_mask]))

        timebins = self.timebins[(self.timebins >= timespan[0]) & (self.timebins <= timespan[1])]

        bins = np.array([timebins, self.wvlbins, range(self.ypix+1), range(self.xpix+1)])
        hypercube, _ = np.histogramdd(sample.T, bins, weights=weights, )

        if maxCountsCut:
            getLogger(__name__).debug("Applying max pixel count cut")
            hypercube *= np.int_(hypercube < maxCountsCut)

        # hypercube /= (timespan[1] - timespan[0])*1e-6

        return hypercube

    def header_4d(self):
        """
        Add to the extra elements to the header

        Its not clear how to increase the number of dimensions of a 2D wcs.WCS() after its created so just create
        a new object, read the original parameters where needed, and overwrite

        :return:
        """

        w4d = wcs.WCS(naxis=4)
        w4d.wcs.crpix = [self.wcs.wcs.crpix[0], self.wcs.wcs.crpix[1], 1, 1]
        w4d.wcs.crval = [self.wcs.wcs.crval[0], self.wcs.wcs.crval[1], self.wvlbins[0]/1e9, self.timebins[0]/1e6]
        w4d.wcs.ctype = [self.wcs.wcs.ctype[0], self.wcs.wcs.ctype[1], "WAVE", "TIME"]
        w4d.pixel_shape = (self.wcs.pixel_shape[0], self.wcs.pixel_shape[1], self.nwvlbins, self.ntimebins)
        w4d.wcs.pc = np.eye(4)
        w4d.wcs.cdelt = [self.wcs.wcs.cdelt[0], self.wcs.wcs.cdelt[1],
                         (self.wvlbins[1] - self.wvlbins[0])/1e9,
                         (self.timebins[1] - self.timebins[0])/1e6]
        w4d.wcs.cunit = [self.wcs.wcs.cunit[0], self.wcs.wcs.cunit[1], "m", "s"]

        self.wcs = w4d
        getLogger(__name__).debug('4D wcs {}'.format(w4d))


class SpatialDrizzler(Canvas):
    """ Generate a spatially dithered fits image from a set dithered dataset """

    def __init__(self, dithers_data, drizzle_params, stack=False, save_file=''):
        super().__init__(dithers_data, drizzle_params.dither.obs[0], drizzle_params.coords, drizzle_params.nPixRA,
                         drizzle_params.nPixDec)

        self.cps = None
        self.outwcs = None
        self.counts = None
        self.expmap = None

        self.stack = stack

        self.driz = stdrizzle.Drizzle(outwcs=self.wcs, pixfrac=drizzle_params.pixfrac, wt_scl='')
        self.wcs_timestep = drizzle_params.wcs_timestep
        inttime = drizzle_params.used_inttime

        # if inttime is say 100 and wcs_timestep is say 60 then this yeilds [0,60,100]
        # meaning the positions don't have constant integration time
        self.wcs_times = np.append(np.arange(0, inttime, self.wcs_timestep), inttime)
        self.wcs_times_ms = self.wcs_times * 1e6
        self.stackedim = np.zeros((len(drizzle_params.dither.obs) * (len(self.wcs_times)-1), self.ypix, self.xpix))
        self.stacked_wcs = []
        self.save_file = save_file

    def run(self):
        for ix, dither_photons in enumerate(self.dithers_data):
            tic = time.clock()
            for t, inwcs in enumerate(dither_photons['obs_wcs_seq']):
                inwcs = wcs.WCS(header=inwcs)
                inwcs.pixel_shape = (self.xpix, self.ypix)

                # the sky grid ref and dither ref should match (crpix varies between dithers)
                if not np.all(np.round(inwcs.wcs.crval, decimals=4) == np.round(self.wcs.wcs.crval, decimals=4)):
                    getLogger(__name__).critical(
                        'sky grid ref and dither ref do not match (crpix varies between dithers)!')
                    raise RuntimeError('sky grid ref and dither ref do not match (crpix varies between dithers)!')

                counts = self.makeImage(dither_photons, (self.wcs_times_ms[t], self.wcs_times_ms[t+1]))
                cps = counts/(self.wcs_times[t + 1] - self.wcs_times[t])  # scale this frame by its exposure time

                self.stackedim[ix*len(dither_photons['obs_wcs_seq']) + t] = counts
                self.stacked_wcs.append(inwcs)

                getLogger(__name__).debug('Image load done. Time taken (s): %s', time.clock() - tic)
                getLogger(__name__).warning('Bad pix identified using zero counts. Needs to be properly coded')
                # todo make inwht using bad pix maps
                inwht = (cps != 0).astype(int)

                # Input units as cps means Drizzle() will scale the output image by the # of contributions to each pix
                self.driz.add_image(cps, inwcs, in_units='cps', inwht=inwht)
            if self.save_file:
                self.driz.write(self.save_file + 'drizzler_step_' + str(ix).zfill(3) + '.fits')

        if self.stack:
            self.counts = self.stackedim
            self.outwcs = self.stacked_wcs
        else:
            self.cps = self.driz.outsci
            self.counts = self.driz.outwht * self.cps * np.mean(self.wcs_times)
            self.outwcs = self.wcs

    def makeImage(self, dither_photons, timespan, applyweights=False, maxCountsCut=10000):
        # TODO mixing pixels and radians per variable names

        weights = dither_photons['weight'] if applyweights else None
        timespan_ind = np.where(np.logical_and(dither_photons['timestamps'] >= timespan[0],
                                               dither_photons['timestamps'] <= timespan[1]))[0]

        thisImage, _, _ = np.histogram2d(dither_photons['xPhotonPixels'][timespan_ind],
                                         dither_photons['yPhotonPixels'][timespan_ind],  weights=weights,
                                         bins=[range(self.ypix+1), range(self.xpix+1)], normed=False)

        if maxCountsCut:
            getLogger(__name__).info("Applying max pixel count cut")
            thisImage *= thisImage < maxCountsCut

        return thisImage


class DrizzledData(object):
    def __init__(self, driz, mode, drizzle_params):
        """

        :param driz:
        :param mode:
        :param drizzle_params:
        """

        self.cps = driz.cps
        self.counts = driz.counts
        self.wcs = driz.outwcs
        self.expmap = driz.expmap
        self.mode = mode
        self.header_keys = ['WCSTIME', 'PIXFRAC']
        self.header_vals = [drizzle_params.wcs_timestep, drizzle_params.pixfrac]
        self.header_comments = ['[s] Time between calculated wcs (different PAs)', '']

    def header_additions(self, header):
        for key, val, comment in zip(self.header_keys, self.header_vals, self.header_comments):
            header[key] = (val, comment)
        return header

    def writefits(self, filename, overwrite=True, compress=False, dashboard_orient=False):
        """

        :param filename:
        :param overwrite:
        :param compress:
        :param dashboard_orient:
        :return:
        """

        if self.mode == 'stack':
            if dashboard_orient:
                getLogger(__name__).info('Transposing image stack to match dashboard orientation')
                getLogger(__name__).warning('Has not been verified')
                self.data = np.transpose(self.data, (0,2,1))
                for w in self.wcs:
                    w.wcs.pc = w.wcs.pc.T

            fits_header = [w.to_header() for w in self.wcs]
            [self.header_additions(hdr) for hdr in fits_header]

            hdus = [fits.ImageHDU(data=d, header=h) for d, h in zip(self.counts, fits_header)]
            hdul = fits.HDUList(list(np.append(fits.PrimaryHDU(), hdus)))

        else:
            fits_header = self.wcs.to_header()
            fits_header = self.header_additions(fits_header)

            hdul = fits.HDUList([fits.PrimaryHDU(header=fits_header),
                                 fits.ImageHDU(name='cps', data=self.cps, header=fits_header),
                                 fits.ImageHDU(name='variance', data=self.counts, header=fits_header)])

        if compress:
            filename = filename+'.gz'

        assert filename[-5:] == '.fits', 'Please enter valid filename'

        hdul.writeto(filename, overwrite=overwrite)
        getLogger(__name__).info('FITS file {} saved'.format(filename))

def debug_dither_image(dithers_data, drizzle_params):
    """ Plot the location of frames with simple boxes for calibration/debugging purposes. """

    drizzle_params.nPixRA, drizzle_params.nPixDec = 1000, 1000  # hand set to large number to ensure all frames are captured
    driz = SpatialDrizzler(dithers_data, drizzle_params)
    driz.run()

    fig, axes = plt.subplots(1, 2, figsize=(12, 6))
    axes[0].imshow(driz.driz.outsci, cmap='viridis', origin='lower', norm=LogNorm())

    output_image = np.zeros_like(driz.driz.outsci)
    canvas_wcs, xpix, ypix = driz.wcs, driz.xpix, driz.ypix
    del driz

    for ix, dither_photons in enumerate(dithers_data):
        driz = stdrizzle.Drizzle(outwcs=canvas_wcs, wt_scl='')  # make a new driz object so the color of each frame is uniform
        for t, inwcs in enumerate(dither_photons['obs_wcs_seq']):
            inwcs = wcs.WCS(header=inwcs)
            inwcs.pixel_shape = (xpix, ypix)

            image = np.zeros((ypix, xpix))  # create a simple image consisting of the array boarder and the diagonals
            image[[0, -1]] = 1
            image[:, [0, -1]] = 1
            image[np.eye(ypix, xpix).astype(bool)] = 1
            image[np.eye(ypix, xpix).astype(bool)[::-1]] = 1

            driz.add_image(image, inwcs)
            driz.outsci = driz.outsci.astype(bool)
            output_image[driz.outsci] = ix

    output_image[output_image == 0] = np.nan

    axes[0].grid(True, color='k', which='both', axis='both')
    im = axes[1].imshow(output_image, cmap='Reds', origin='lower')
    divider = make_axes_locatable(axes[1])
    axes[1].grid(True, color='k', which='both', axis='both')
    cax = divider.append_axes("right", size="5%", pad=0.05)
    clb = fig.colorbar(im, cax=cax)
    clb.ax.set_title('Dither index')

    plt.show(block=True)


def form(dither, mode='spatial', derotate=True, wvlMin=None, wvlMax=None, startt=0., intt=60., pixfrac=.5, nwvlbins=1,
<<<<<<< HEAD
         wcs_timestep=1., exp_timestep=1., usecache=True, ncpu=1, exclude_flags=(), whitelight=False,
         align_start_pa=False, debug_dither_plot=False):
=======
         wcs_timestep=1., exp_timestep=1., fitsname=None, usecache=True, ncpu=1, exclude_flags=(), whitelight=False,
         align_start_pa=False, debug_dither_plot=True, save_file=''):
>>>>>>> 2b3e91c2
    """
    Takes in a MKIDDitheredObservation object and drizzles the dithers onto a common sky grid.

    Parameters
    ----------
    dither : MKIDDitheredObservation
        Contains the lists of observations and metadata for a set of dithers
    mode : str
        Format for the output (spatial | stack | temporal | list (not implemented yet))
    derotate : bool
        True means all dithers (and integrations within) are rotated to their orientation on the sky during their observation
        False aligns all dithers and integrations to the orientation at the beginning of the observation
    wvlMin : float or None
        Lower bound on the photons used in the drizzle. See photontable.query()
    wvlMax : float or None
        Upper bound on the photons used in the drizzle. See photontable.query()
    startt : float or None
        Starttime for photons used in each dither. See photontable.query()
    intt : float or None
        startt + int = upper bound on the photons used in each dither. See photontable.query()
    pixfrac : float (0<= pixfrac <=1)
        pixfrac parameter used in drizzle algorithm. See stsci.drizzle()
    nwvlbins : int
        Number of bins to group photon data by wavelength for all dithers when using mode == 'temporal'
    wcs_timestep : float (0<= wcs_timestep <=intt)
        Time between different wcs parameters (eg orientations). 0 will use the calculated non-blurring min
    exp_timestep : float (0<= exp_timestep <=intt)
        Duration of the time bins in the output cube when using mode == 'temporal'
    usecache : bool
        True means the output of load_data() is stored and reloaded for subsequent runs of form
    ncpu : int
        Number of cpu used when loading and reformatting the dither obsfiles
    flags : int
        Bitmask containing the various flags on each pixel from previous steps
    whitelight : bool
        Relevant parameters are updated to perform a whitelight dither. Take presedence over derotate user input
    align_start_pa : bool
        If derotate is False then the images can be aligned to the first frame for the purpose of ADI
    debug_dither_plot : bool
        Plot the location of frames with simple boxes for calibration/debugging purposes and compare to a simple spatial
        drizzled image

    Returns
    -------
    drizzle : DrizzledData
        Contains maps and metadata from the drizzled data


    There are 4 output modes: stack, spatial, temporal, list (not implemented yet). stack does no drizzling and just
    appends time integrated MKID images on oneanother with associated wcs solutions at that time. spatial drizzles all
    the selected times and wavelengths onto a single map. temporal bins the selected times and wavelengths into a 4D
    hypercube (2 spatial, 1 wavelength, 1 time) The number of time bins is ndither * intt/exp_timestep. list will be
    assigning an RA and dec to each photon

    exp_timestep vs wcs_timestep. Both parameters are independent -- several wcs solutions (orientations) can contribute
    to one effective exposure (taking an image of the zenith), and you can have one wcs object for lots of exposures
    (doing binned SSD on a target that barely rotates).
    """

    # ensure the user input is shorter than the dither or that wcs are just calculated for the requested timespan
    if intt > dither.inttime:
        getLogger(__name__).info('Used integration time is set by dither duration to be {}s'.format(dither.inttime))
    if dither.inttime > intt:
        getLogger(__name__).info('Used integration time is set by user defined integration time to be {}s'.format(intt))

    used_inttime = min(intt, dither.inttime)

    if whitelight:
        getLogger(__name__).warning('Changing some of the wcs params to white light mode')
        derotate = False
        dither.ra = 0
        dither.dec = 0

    drizzle_params = DrizzleParams(dither, used_inttime, wcs_timestep, pixfrac)

    dithers_data = load_data(dither, wvlMin, wvlMax, startt, used_inttime, drizzle_params.wcs_timestep,
                             derotate=derotate, usecache=usecache, ncpu=ncpu, exclude_flags=exclude_flags,
                             align_start_pa=align_start_pa)
    total_photons = sum([len(dither_data['timestamps']) for dither_data in dithers_data])

    if total_photons == 0:
        getLogger(__name__).critical('No photons found in any of the dithers. Check your wavelength and time ranges')
        raise ValueError

    if debug_dither_plot:
        debug_dither_image(dithers_data, drizzle_params)

    if mode not in ['stack', 'spatial', 'temporal', 'list']:
        raise ValueError('Not calling one of the available functions')

    if mode == 'list':
        driz = ListDrizzler(dithers_data, drizzle_params)
<<<<<<< HEAD
        driz.run()
        drizzle_data = driz

    else:
        if mode == 'spatial' or mode == 'stack':
            stack = mode=='stack'
            driz = SpatialDrizzler(dithers_data, drizzle_params, stack=stack)
=======
        return driz.dithers_data

    elif mode == 'spatial' or mode == 'stack':
        stack = mode=='stack'
        driz = SpatialDrizzler(dithers_data, drizzle_params, stack=stack, save_file=save_file)
>>>>>>> 2b3e91c2

        elif mode == 'temporal':
            driz = TemporalDrizzler(dithers_data, drizzle_params, nwvlbins=nwvlbins, exp_timestep=exp_timestep,
                                     wvlMin=wvlMin, wvlMax=wvlMax)
        driz.run()
        drizzle_data = DrizzledData(driz, mode, drizzle_params=drizzle_params)

    getLogger(__name__).info('Finished forming drizzled data')

    return drizzle_data


def get_star_offset(dither, wvlMin, wvlMax, startt, intt, start_guess=(0,0), zoom=2.):
    """
    Get the rotation_center offset parameter for a dither

    :param dither:
    :param wvlMin:
    :param wvlMax:
    :param startt:
    :param intt:
    :param start_guess:
    :param zoom: after each loop the figure zooms on the centre of the image. zoom==2 yields the middle quadrant on 1st iteration
    :return:
    """

    update = True

    rotation_center = start_guess

    def onclick(event):
        xlocs.append(event.xdata)
        ylocs.append(event.ydata)
        running_mean = [np.mean(xlocs), np.mean(ylocs)]
        getLogger(__name__).info('xpix=%i, ypix=%i. Running mean=(%i,%i)'
                 % (event.xdata, event.ydata, running_mean[0], running_mean[1]))

    iteration = 0
    while update:

        drizzle = form(dither=dither, mode='spatial', wvlMin=wvlMin,
                        wvlMax=wvlMax, startt=startt, intt=intt, pixfrac=1, derotate=None, usecache=False)

        image = drizzle.data
        fig, ax = plt.subplots()

        print("Click on the four satellite speckles and the star")
        cax = ax.imshow(image, origin='lower', norm=LogNorm())
        lims = np.array(image.shape) / zoom**iteration
        ax.set_xlim((image.shape[0]//2 - lims[0]//2, image.shape[0]//2 + lims[0]//2 - 1))
        ax.set_ylim((image.shape[1]//2 - lims[1]//2, image.shape[1]//2 + lims[1]//2 - 1))
        cb = plt.colorbar(cax)
        cb.ax.set_title('Counts')

        xlocs, ylocs = [], []

        fig.canvas.mpl_connect('button_press_event', onclick)
        plt.show(block=True)

        if not xlocs:  # if the user doesn't click on the figure don't change rotation_center's value
            xlocs, ylocs = np.array(image.shape)//2, np.array(image.shape)//2
        star_pix = np.array([np.mean(xlocs), np.mean(ylocs)]).astype(int)
        rotation_center += (star_pix - np.array(image.shape)//2)[::-1] #* np.array([1,-1])
        getLogger(__name__).info('rotation_center: {}'.format(rotation_center))

        user_input = input(' *** INPUT REQUIRED *** \nDo you wish to continue looping [Y/n]: \n')
        if user_input == 'n':
            update = False

        iteration += 1

    getLogger(__name__).info('rotation_center: {}'.format(rotation_center))

    return rotation_center


def drizzler_cfg_descr_str(drizzlercfg):
    return 'TODO_drizzler_cfg_descr'


if __name__ == '__main__':
    parser = argparse.ArgumentParser(description='Photon Drizzling Utility')
    parser.add_argument('cfg', type=str, help='The configuration file')
    parser.add_argument('-wl', type=float, dest='wvlMin', help='minimum wavelength', default=850)
    parser.add_argument('-wh', type=float, dest='wvlMax', help='maximum wavelength', default=1100)
    parser.add_argument('-t0', type=int, dest='startt', help='start time', default=0)
    parser.add_argument('-it', type=float, dest='intt', help='end time', default=60)
    parser.add_argument('-p', action='store_true', dest='plot', help='Plot the result', default=False)
    parser.add_argument('--get-offset', nargs=2, type=int, dest='gso', help='Runs get_star_offset eg 0 0 ')
    # changed this to bool so that the filename from drizzler_cfg_descr_str(cfg.drizzler) could be used
    parser.add_argument('--get-orientation', type=bool, dest='gdo',
                        help='Run get_device_orientation on a fits file, first created with the default orientation.',
                        default=None)

    args = parser.parse_args()

    # timeout limit for SkyCoord.from_name
    Conf.remote_timeout.set(10)

    # set up logging
    mkidpipeline.logtoconsole()
    pipelinelog.create_log('mkidpipeline.imaging.drizzler', console=True, level="INFO")

    # load as a task configuration
    cfg = mkidpipeline.config.load_task_config(args.cfg)

    wvlMin = args.wvlMin
    wvlMax = args.wvlMax
    startt = args.startt
    intt = args.intt
    pixfrac = cfg.drizzler.pixfrac
    dither = cfg.dither

    if args.gso and isinstance(args.gso, list):
        rotation_origin = get_star_offset(dither, wvlMin, wvlMax, startt, intt, start_guess=np.array(args.gso))

    fitsname = '{}_{}.fits'.format(cfg.dither.name, drizzler_cfg_descr_str(cfg.drizzler))

    # main function of drizzler
    scidata = form(dither, mode='spatial', wvlMin=wvlMin,
                   wvlMax=wvlMax, startt=startt, intt=intt, pixfrac=pixfrac,
                   derotate=True)

    scidata.write(fitsname)

    if args.gdo:
        if not os.path.exists(fitsname):
            getLogger(__name__).info(("Can't find {} Create the fits image "
                                      "using the default orientation first").format(fitsname))
        else:
            target = dither.target
            if target is None or target == 'None':
                getLogger(__name__).error('Please enter a valid target name')
                raise TypeError
            elif isinstance(target, (list, np.array)):
                target = [float(tar.value) * u.deg for tar in target]  # assume list of coord values in degrees
                coords = SkyCoord(target[0], target[1])
            elif isinstance(target, SkyCoord):
                coords = target
            else:
                coords = SkyCoord.from_name(target)
            getLogger(__name__).info('Found coordinates {} for target {}'.format(coords, target))
            get_device_orientation(coords, fitsname)<|MERGE_RESOLUTION|>--- conflicted
+++ resolved
@@ -457,6 +457,7 @@
         self.ndithers = len(self.dithers_data)
         self.pixfrac = drizzle_params.pixfrac
         self.wvlbins = np.linspace(wvlMin, wvlMax, self.nwvlbins + 1)
+        self.wvlbins[0] = wvlMin  # linspace(0,inf) -> [nan,inf] which throws off the binning
 
         inttime = drizzle_params.used_inttime
         self.wcs_times = np.append(np.arange(0, inttime, drizzle_params.wcs_timestep), inttime)
@@ -765,13 +766,8 @@
 
 
 def form(dither, mode='spatial', derotate=True, wvlMin=None, wvlMax=None, startt=0., intt=60., pixfrac=.5, nwvlbins=1,
-<<<<<<< HEAD
          wcs_timestep=1., exp_timestep=1., usecache=True, ncpu=1, exclude_flags=(), whitelight=False,
-         align_start_pa=False, debug_dither_plot=False):
-=======
-         wcs_timestep=1., exp_timestep=1., fitsname=None, usecache=True, ncpu=1, exclude_flags=(), whitelight=False,
-         align_start_pa=False, debug_dither_plot=True, save_file=''):
->>>>>>> 2b3e91c2
+         align_start_pa=False, debug_dither_plot=False, save_file=''):
     """
     Takes in a MKIDDitheredObservation object and drizzles the dithers onto a common sky grid.
 
@@ -864,21 +860,13 @@
 
     if mode == 'list':
         driz = ListDrizzler(dithers_data, drizzle_params)
-<<<<<<< HEAD
         driz.run()
         drizzle_data = driz
 
     else:
         if mode == 'spatial' or mode == 'stack':
             stack = mode=='stack'
-            driz = SpatialDrizzler(dithers_data, drizzle_params, stack=stack)
-=======
-        return driz.dithers_data
-
-    elif mode == 'spatial' or mode == 'stack':
-        stack = mode=='stack'
-        driz = SpatialDrizzler(dithers_data, drizzle_params, stack=stack, save_file=save_file)
->>>>>>> 2b3e91c2
+            driz = SpatialDrizzler(dithers_data, drizzle_params, stack=stack, save_file=save_file)
 
         elif mode == 'temporal':
             driz = TemporalDrizzler(dithers_data, drizzle_params, nwvlbins=nwvlbins, exp_timestep=exp_timestep,
