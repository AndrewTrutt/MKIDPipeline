--- conflicted
+++ resolved
@@ -703,14 +703,8 @@
 
     Weights are multiplied in and replaced; NOT reversible
     """
-<<<<<<< HEAD
-    cfg = mkidpipeline.config.config.flatcal if config is None else config
-    if cfg in None:
-        cfg = StepConfig()
-=======
 
     cfg = config.PipelineConfigFactory(step_defaults=dict(flatcal=StepConfig()), cfg=config, copy=True)
->>>>>>> ff18b12f
 
     if o.flatcal is None:
         getLogger(__name__).info(f"No flatcal specified for {o}, nothing to do")
