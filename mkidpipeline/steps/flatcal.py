#!/bin/env python3
"""
Author: Isabel Lipartito        Date:Dec 4, 2017
Opens a twilight flat h5 and breaks it into INTTIME (5 second suggested) blocks.
For each block, this program makes the spectrum of each pixel.
Then takes the median of each energy over all pixels
A factor is then calculated for each energy in each pixel of its
twilight count rate / median count rate
The factors are written out in an h5 file for each block (You'll get EXPTIME/INTTIME number of files)
Plotting options:
Entire array: both wavelength slices and masked wavelength slices
Per pixel:  plots of weights vs wavelength next to twilight spectrum OR
            plots of weights vs wavelength, twilight spectrum, next to wavecal solution
            (has _WavelengthCompare_ in the name)



Edited by: Sarah Steiger    Date: October 31, 2019
"""
import argparse
import atexit
import os
import time
from datetime import datetime
import multiprocessing as mp
import scipy.constants as c

import matplotlib
import matplotlib.pyplot as plt
import numpy as np
import tables
from PyPDF2 import PdfFileMerger, PdfFileReader

from matplotlib.backends.backend_pdf import PdfPages
from mkidpipeline.steps import wavecal
from mkidcore.headers import FlatCalSoln_Description
from mkidpipeline.hdf.photontable import Photontable
from mkidcore.corelog import getLogger
import mkidcore.corelog
import mkidpipeline.config
import pkg_resources as pkg
from mkidcore.utils import query
import mkidcore.pixelflags as pixelflags
import mkidpipeline.steps.badpix as badpix

DEFAULT_CONFIG_FILE = pkg.resource_filename('mkidpipeline.steps.flatcal', 'flatcal.yml')


class StepConfig(mkidpipeline.config.BaseStepConfig):
    yaml_tag = u'!flatcal_cfg'
<<<<<<< HEAD
    REQUIRED_KEYS = ('count_rate_cutoff', 'chunks_to_trim', 'chunk_time', 'power', 'plots')
=======
    REQUIRED_KEYS = (('count_rate_cutoff',  0, 'TODO'),
                     ('trim_chunks_fraction',  0, 'TODO'),
                     ('chunk_time', 0, 'TODO'),
                     ('power',  0, 'TODO'),
                     ('plots','summary','TODO'))
>>>>>>> 6dea3a07
    OPTIONAL_KEYS = tuple()

    def _vet_errors(self):
        ret = []
        try:
            assert 0 <= self.count_rate_cutoff <= 20000
        except:
            ret.append('count_rate_cutoff must be [0, 20000]')

        try:
            assert isinstance(self.chunks_to_trim, float) and 0 <= self.chunks_to_trim <= 1
        except:
            ret.append('chunks_to_trim must be a float in [0,1]')

        return ret

# NB mkidcore.config.yaml.register_class(StepConfig) Must be called

# TODO need to create a calibrator factory that works with three options: wavecal, white light, and filtered or laser
#  light. In essence each needs a load_data functionand maybe a load_flat_spectra in the parlance of the current
#  structure. The individual cases can be determined by seeing if the input data has a starttime or a wavesol
#  Subclasses for special functions and a factory function for deciding which to instantiate.


class FlatCalibrator:
    def __init__(self, config=None):
        self.config_file = DEFAULT_CONFIG_FILE if config is None else config

        self.cfg = mkidpipeline.config.load_task_config(config)
        self.use_wavecal = self.cfg.flatcal.use_wavecal
        self.data_dir = self.cfg.paths.data
        self.out_directory = self.cfg.paths.out

        self.chunk_time = self.cfg.flatcal.chunk_time

        self.dark_start = []
        self.dark_int = []

        self.xpix = self.cfg.beammap.ncols
        self.ypix = self.cfg.beammap.nrows

<<<<<<< HEAD
        self.wvl_start = self.cfg.instrument.wvl_start
        self.wvl_stop = self.cfg.instrument.wvl_stop
=======
        self.wvlStart = self.cfg.instrument.minimum_wavelength
        self.wvlStop = self.cfg.instrument.maximum_wavelength
>>>>>>> 6dea3a07

        self.chunks_to_trim = self.cfg.flatcal.trim_fraction

        self.obs = None
        self.beamImage = None
        self.wvl_bin_edges = None
        self.wavelengths = None

        if self.use_wavecal:
            sol_file = self.cfg.wavcal
            sol = wavecal.Solution(sol_file[0])
            r, resid = sol.find_resolving_powers(cache=True)
            self.r_list = np.nanmedian(r, axis=0)
        else:
            self.r_list = None

        self.save_plots = self.cfg.flatcal.plots.lower() == 'all'
        self.summary_plot = self.cfg.flatcal.plots.lower() in ('all', 'summary')
        if self.save_plots:
            getLogger(__name__).warning("Comanded to save debug plots, this will add ~30 min to runtime.")

        self.spectral_cube = None
        self.eff_int_times = None
        self.spectral_cube_in_counts = None
        self.delta_weights = None
        self.combined_image = None
        self.flat_weights = None
        self.flat_weight_err = None
        self.flat_flags = None
        self.plotName = None
        self.fig = None

    def makeCalibration(self):
        getLogger(__name__).info("Loading Data")
        self.load_data()
        getLogger(__name__).info("Loading flat spectra")
        self.load_flat_spectra()
        getLogger(__name__).info("Calculating weights")
        self.calculate_weights()
        getLogger(__name__).info("Writing weights")
        self.write_weights(poly_power=self.cfg.flatcal.power)

        if self.summary_plot:
            getLogger(__name__).info('Making a summary plot')
            self.make_summary()

        if self.save_plots:
            getLogger(__name__).info("Writing detailed plots, go get some tea.")
            getLogger(__name__).info('Plotting Weights by Wvl Slices at WeightsWvlSlices_{0}'.format(self.start_time))
            self.plotWeightsWvlSlices()
        getLogger(__name__).info('Done')

    def calculate_weights(self):
        """
        Finds the weights by calculating the counts/(average counts) for each wavelength and for each time chunk. The
        length (seconds) of the time chunks are specified in the pipe.yml.

        If specified in the pipe.yml, will also trim time chunks with weights that have the largest deviation from
        the average weight.
        """
        flat_weights = np.zeros_like(self.spectral_cube)
        delta_weights = np.zeros_like(self.spectral_cube)
        for iCube, cube in enumerate(self.spectral_cube):
            wvl_averages = np.zeros_like(self.wavelengths)
            wvl_weights = np.ones_like(cube)
            for iWvl in range(self.wavelengths.size):
                wvl_averages[iWvl] = np.nanmean(cube[:, :, iWvl])
                wvl_averages_array = np.full(np.shape(cube[:,:,iWvl]), wvl_averages[iWvl])
                wvl_weights[:,:,iWvl] = wvl_averages_array/cube[:,:,iWvl]
            wvl_weights[(wvl_weights == np.inf) | (wvl_weights == 0)] = np.nan
            flat_weights[iCube, :, :, :] = wvl_weights

            # To get uncertainty in weight:
            # Assuming negligible uncertainty in medians compared to single pixel spectra,
            # then deltaWeight=weight*deltaSpectrum/Spectrum
            # deltaWeight=weight*deltaRawCounts/RawCounts
            # with deltaRawCounts=sqrt(RawCounts)#Assuming Poisson noise
            # deltaWeight=weight/sqrt(RawCounts)
            # but 'cube' is in units cps, not raw counts so multiply by effIntTime before sqrt

            delta_weights[iCube, :, :, :] = flat_weights / np.sqrt(self.eff_int_times * cube)


        weights_mask = np.isnan(flat_weights)
        self.flat_weights = np.ma.array(flat_weights, mask=weights_mask, fill_value=1.).data
        n_cubes = self.flat_weights.shape[0]
        self.delta_weights = np.ma.array(delta_weights, mask=weights_mask).data

        # sort weights and rearrange spectral cubes the same way
        if self.chunks_to_trim and n_cubes > 1:
            sorted_idxs = np.ma.argsort(self.flat_weights, axis=0)
            identity_idxs = np.ma.indices(np.shape(self.flat_weights))
            sorted_weights = self.flat_weights[
                sorted_idxs, identity_idxs[1], identity_idxs[2], identity_idxs[3]]
            spectral_cube_in_counts = self.spectral_cube_in_counts[
                sorted_idxs, identity_idxs[1], identity_idxs[2], identity_idxs[3]]
            weight_err = self.delta_weights[
                sorted_idxs, identity_idxs[1], identity_idxs[2], identity_idxs[3]]
            sl = self.chunks_to_trim
            weights_to_use = sorted_weights[sl:-sl, :, :, :]
            cubes_to_use = spectral_cube_in_counts[sl:-sl, :, :, :]
            weight_err_to_use = weight_err[sl:-sl, :, :, :]
            self.combined_image = np.ma.sum(cubes_to_use, axis=0)
            self.flat_weights, averaging_weights = np.ma.average(weights_to_use, axis=0,
                                                                     weights=weight_err_to_use ** -2.,
                                                                     returned=True)
            self.spectral_cube_in_counts = np.ma.sum(cubes_to_use, axis=0)
        else:
            self.combined_image = np.ma.sum(self.spectral_cube_in_counts, axis=0)
            self.flat_weights, averaging_weights = np.ma.average(self.flat_weights, axis=0,
                                                                     weights=self.delta_weights ** -2.,
                                                                     returned=True)
            self.spectral_cube_in_counts = np.ma.sum(self.spectral_cube_in_counts, axis=0)

        # Uncertainty in weighted average is sqrt(1/sum(averagingWeights)), normalize weights at each wavelength bin
        self.flat_weight_err = np.sqrt(averaging_weights ** -1.)
        self.flat_flags = self.flat_weights.mask
        wvl_weight_avg = np.ma.mean(np.reshape(self.flat_weights, (-1, self.wavelengths.size)), axis=0)
        self.flat_weights = np.divide(self.flat_weights.data, wvl_weight_avg)

    def write_weights(self, poly_power=2):
        """
        Writes an h5 file to put calculated flat cal factors in
        """
        if not os.path.exists(self.out_directory):
            os.makedirs(self.out_directory)
        try:
            flatsol = tables.open_file(self.save_name, mode='w')
        except IOError:
            getLogger(__name__).error("Couldn't create flat cal file: {} ", self.save_name)
            return
        header = flatsol.create_group(flatsol.root, 'header', 'Calibration information')
        tables.Array(header, 'beamMap', obj=self.beamImage.residmap)
        tables.Array(header, 'xpix', obj=self.xpix)
        tables.Array(header, 'ypix', obj=self.ypix)
        calgroup = flatsol.create_group(flatsol.root, 'flatcal',
                                            'Table of flat calibration weights by pixel and wavelength')
        tables.Array(calgroup, 'weights', obj=self.flat_weights.data,
                     title='Flat calibration Weights indexed by pixelRow,pixelCol,wavelengthBin')
        tables.Array(calgroup, 'spectrum', obj=self.spectral_cube_in_counts.data,
                     title='Twilight spectrum indexed by pixelRow,pixelCol,wavelengthBin')
        tables.Array(calgroup, 'flags', obj=self.flat_flags,
                     title='Flat cal flags indexed by pixelRow,pixelCol,wavelengthBin. 0 is Good')
        tables.Array(calgroup, 'wavelength_bins', obj=self.wavelengths,
                     title='Wavelength bin edges corresponding to third dimension of weights array')
        description_dict = FlatCalSoln_Description(nWvlBins=len(self.wavelengths), max_power=poly_power)
        caltable = flatsol.create_table(calgroup, 'calsoln', description_dict, title='Flat Cal Table',
                                            expectedrows=self.xpix*self.ypix)
        for iRow in range(self.xpix):
            for iCol in range(self.ypix):
                entry = caltable.row
                entry['resid'] = self.beamImage.residmap[iRow, iCol]
                entry['y'] = iRow
                entry['x'] = iCol
                entry['weight'] = self.flat_weights.data[iRow, iCol, :]
                entry['err'] = self.flat_weight_err[iRow, iCol, :]
                fittable = (entry['weight'] != 0) & np.isfinite(entry['weight']+entry['err'])
                if fittable.sum() < poly_power+1:
                    entry['bad'] = True
                else:
                    entry['coeff'] = np.polyfit(self.wavelengths[fittable], entry['weight'][fittable], poly_power,
                                                w=1 / entry['err'][fittable] ** 2)
                    entry['bad'] = self.flat_flags[iRow, iCol, :].any()
                entry['spectrum'] = self.spectral_cube_in_counts.data[iRow, iCol, :]
                entry.append()
        flatsol.close()
        getLogger(__name__).info("Wrote to {}".format(self.save_name))

    def make_summary(self):
        generate_summary_plot(flatsol=self.save_name, save_plot=True)

    def plotWeightsWvlSlices(self):
        """
        Plot weights in images of a single wavelength bin (wavelength-sliced images)
        """
        self.plotName = 'WeightsWvlSlices_{0}'.format(self.start_time)
        self._setup_plots()
        matplotlib.rcParams['font.size'] = 4
        wavelengths = self.wavelengths
        for iWvl, wvl in enumerate(wavelengths):
            if self.iPlot % self.nPlotsPerPage == 0:
                self.fig = plt.figure(figsize=(10, 10), dpi=100)
            ax = self.fig.add_subplot(self.nPlotsPerCol, self.nPlotsPerRow, self.iPlot % self.nPlotsPerPage + 1)
            ax.set_title(r'Weights %.0f $\AA$' % wvl)
            image = self.flat_weights[:, :, iWvl]
            vmax = np.nanmean(image) + 3 * np.nanstd(image)
            plt.imshow(image.T, cmap=plt.get_cmap('viridis'), origin='lower', vmax=vmax, vmin=0)
            plt.colorbar()
            if self.iPlot % self.nPlotsPerPage == self.nPlotsPerPage - 1:
                pdf = PdfPages(os.path.join(self.out_directory, 'temp.pdf'))
                pdf.savefig(self.fig)
            self.iPlot += 1
            ax = self.fig.add_subplot(self.nPlotsPerCol, self.nPlotsPerRow, self.iPlot % self.nPlotsPerPage + 1)
            ax.set_title(r'Spectrum %.0f $\AA$' % wvl)
            image = self.combined_image[:, :, iWvl]
            vmax = np.nanmean(image) + 3 * np.nanstd(image)
            plt.imshow(image.T, cmap=plt.get_cmap('viridis'), origin='lower', vmin=0, vmax=vmax)
            plt.colorbar()
            if self.sol and iWvl == len(wavelengths) - 1:
                pdf = PdfPages(os.path.join(self.out_directory, 'temp.pdf'))
                pdf.savefig(self.fig)
                pdf.close()
                self._mergePlots()
                self.saved = True
                plt.close('all')
            else:
                if self.iPlot % self.nPlotsPerPage == self.nPlotsPerPage - 1:
                    pdf = PdfPages(os.path.join(self.out_directory, 'temp.pdf'))
                    pdf.savefig(self.fig)
                    pdf.close()
                    self._mergePlots()
                    self.saved = True
                    plt.close('all')
                self.iPlot += 1
        self._closePlots()

    def _setup_plots(self):
        """
        Initialize plotting variables
        """
        self.nPlotsPerRow = 2
        self.nPlotsPerCol = 3
        self.nPlotsPerPage = self.nPlotsPerRow * self.nPlotsPerCol
        self.iPlot = 0
        self.pdfFullPath = self.out_directory + self.plotName + '.pdf'
        if os.path.isfile(self.pdfFullPath):
            answer = query("{0} already exists. Overwrite?".format(self.pdfFullPath), yes_or_no=True)
            if answer is False:
                answer = query("Provide a new file name (type exit to quit):")
                if answer == 'exit':
                    raise RuntimeError("User doesn't want to overwrite the plot file " + "... exiting")
                self.pdfFullPath = self.out_directory + str(answer) + '.pdf'
            else:
                os.remove(self.pdfFullPath)

    def _mergePlots(self):
        """
        Merge recently created temp.pdf with the main file
        """
        temp_file = os.path.join(self.out_directory, 'temp.pdf')
        if os.path.isfile(self.pdfFullPath):
            merger = PdfFileMerger()
            merger.append(PdfFileReader(open(self.pdfFullPath, 'rb')))
            merger.append(PdfFileReader(open(temp_file, 'rb')))
            merger.write(self.pdfFullPath)
            merger.close()
            os.remove(temp_file)
        else:
            os.rename(temp_file, self.pdfFullPath)

    def _closePlots(self):
        """
        Safely close plotting variables after plotting since the last page is only saved if it is full.
        """
        if not self.saved:
            pdf = PdfPages(os.path.join(self.out_directory, 'temp.pdf'))
            pdf.savefig(self.fig)
            pdf.close()
            self._mergePlots()
        plt.close('all')


class WhiteCalibrator(FlatCalibrator):
    """
    Opens flat file using parameters from the param file, sets wavelength binning parameters, and calculates flat
    weights for flat file.  Writes these weights to a h5 file and plots weights both by pixel
    and in wavelength-sliced images.
    """

    def __init__(self, config=None, cal_file_name='flatsol_{start}.h5'):
        """
        Reads in the param file and opens appropriate flat file.  Sets wavelength binning parameters.
        """
        super().__init__(config)
        self.start_time = self.cfg.start_time
        self.exposure_time = self.cfg.exposure_time
        self.h5file = self.cfg.get('h5file', os.path.join(self.cfg.paths.out, str(self.start_time) + '.h5'))
        self.save_name = self.cfg.get('flatname', os.path.join(self.cfg.paths.database,
                                                                     cal_file_name.format(start=self.start_time)))

    def load_data(self):
        getLogger(__name__).info('Loading calibration data from {}'.format(self.h5file))
        self.obs = Photontable(self.h5file)
        if not self.obs.wavelength_calibrated:
            raise RuntimeError('Photon data is not wavelength calibrated.')
        self.beamImage = self.obs.beamImage
        self.xpix = self.obs.nXPix
        self.ypix = self.obs.nYPix

        self.energies = [(c.h * c.c) / (i * 10 ** (-9) * c.e) for i in self.wavelengths]
        middle = int(len(self.wavelengths) / 2.0)
        self.energyBinWidth = self.energies[middle] / (5.0 * self.r_list[middle])

        self.wvl_bin_edges = Photontable.makeWvlBins(self.energyBinWidth, self.wvl_start, self.wvl_stop)
        self.wavelengths = self.wvl_bin_edges[: -1] + np.diff(self.wvl_bin_edges)
        self.wavelengths = self.wavelengths.flatten()
        self.sol = False

    def load_flat_spectra(self):
        """
        Reads the flat data into a spectral cube whose dimensions are determined
        by the number of x and y pixels and the number of wavelength bins.
        Each element will be the spectral cube for a time chunk

        To be used for whitelight flat data
        """

        self.spectral_cube = []
        self.eff_int_times = []
        for firstSec in range(0, self.exposure_time, self.chunk_time):  # for each time chunk
            cubeDict = self.obs.getSpectralCube(firstSec=firstSec, integrationTime=self.chunk_time, applyWeight=False,
                                                applyTPFWeight=False, wvlBinEdges=self.wvl_bin_edges)
            cube = cubeDict['cube'] / cubeDict['effIntTime'][:, :, None]
            bad = np.isnan(cube)  # TODO need to update masks to note why these 0s appeared
            cube[bad] = 0

            self.spectral_cube.append(cube)
            self.eff_int_times.append(cubeDict['effIntTime'])
            msg = 'Loaded Flat Spectra for seconds {} to {}'.format(int(firstSec), int(firstSec) + int(self.chunk_time))
            getLogger(__name__).info(msg)

        self.spectral_cube = np.array(self.spectral_cube[0])
        # Haven't had a chance to check if the following lines break - find me if you come across this before me - Sarah
        self.eff_int_times = np.array(self.eff_int_times)
        self.spectral_cube_in_counts = self.eff_int_times * self.spectral_cube


class LaserCalibrator(FlatCalibrator):
    def __init__(self, h5dir='', config=None, cal_file_name='flatsol_laser.h5'):
        super().__init__(config)
        self.save_name = self.cfg.get('flatname', os.path.join(self.cfg.paths.database,
                                                                     cal_file_name))
        self.beamImage = self.cfg.beammap
        self.xpix = self.cfg.beammap.ncols
        self.ypix = self.cfg.beammap.nrows
        self.wavelengths = np.array(self.cfg.wavelengths, dtype=float)
        self.exposure_times = self.cfg.exposure_times
        self.start_times = self.cfg.start_times
        self.h5_directory = h5dir
        self.h5_file_names = [os.path.join(self.h5_directory, str(t) + '.h5') for t in self.start_times]
        self.dark_h5_file_names = []

    def load_data(self):
        """

        :return:
        """
        getLogger(__name__).info('No need to load wavecal solution data for a Laser Flat, passing through')
        pass

    def load_flat_spectra(self):
        """

        :return:
        """
        cps_cube_list, int_times, mask = self.make_spectralcube()
        self.spectral_cube = cps_cube_list
        self.eff_int_times = int_times
        dark_frame = self.get_dark_frame()
        for icube, cube in enumerate(self.spectral_cube):
            dark_subtracted_cube = np.zeros_like(cube)
            for iwvl, wvl in enumerate(cube[0, 0, :]):
                dark_subtracted_cube[:, :, iwvl] = np.subtract(cube[:, :, iwvl], dark_frame)
            # mask out hot and cold pixels
            masked_cube = np.ma.masked_array(dark_subtracted_cube, mask=mask).data
            self.spectral_cube[icube] = masked_cube
        self.spectral_cube = np.array(self.spectral_cube)
        self.eff_int_times = np.array(self.eff_int_times)
        # count cubes is the counts over the integration time
        self.spectral_cube_in_counts = self.eff_int_times * self.spectral_cube

    def make_spectralcube(self):
        """

        :return:
        """
        wavelengths = self.wavelengths
        n_wvls = len(self.wavelengths)
        n_times = self.cfg.flatcal.nchunks
        if np.any(self.chunk_time*self.cfg.flatcal.nchunks > self.exposure_times):
            n_times = int((self.exposure_times/self.chunk_time).max())
            getLogger(__name__).info('Number of chunks * chunk time is longer than the laser exposure. Using full'
                                     'length of exposure ({} chunks)'.format(n_times))
        cps_cube_list = np.zeros([n_times, self.xpix, self.ypix, n_wvls])
        mask = np.zeros([self.xpix, self.ypix, n_wvls])
        int_times = np.zeros([self.xpix, self.ypix, n_wvls])
        if self.use_wavecal:
            delta_list = wavelengths / self.r_list
        for iwvl, wvl in enumerate(wavelengths):
            obs = Photontable(self.h5_file_names[iwvl])
            if not obs.info['isBadPixMasked'] and not self.use_wavecal:
                getLogger(__name__).warning('H5 File not hot pixel masked, could skew flat weights')
            bad_mask = obs.flagMask(pixelflags.PROBLEM_FLAGS)
            mask[:, :, iwvl] = bad_mask
            if self.use_wavecal:
                counts = obs.getTemporalCube(integrationTime=self.chunk_time * self.cfg.flatcal.nchunks,
                                             timeslice=self.chunk_time, startw=wvl-(delta_list[iwvl]/2.),
                                             stopw=wvl+(delta_list[iwvl]/2.))
            else:
                counts = obs.getTemporalCube(integrationTime=self.cfg.flatcal.chunk_time * self.cfg.flatcal.nchunks,
                                             timeslice=self.chunk_time)
            getLogger(__name__).info('Loaded {}nm spectral cube'.format(wvl))
            cps_cube = counts['cube']/self.chunk_time  # TODO move this division outside of the loop
            cps_cube = np.moveaxis(cps_cube, 2, 0)
            int_times[:, :, iwvl] = self.chunk_time
            cps_cube_list[:, :, :, iwvl] = cps_cube
        return cps_cube_list, int_times, mask

    def get_dark_frame(self):
        '''
        takes however many dark files that are specified in the pipe.yml and computes the counts/pixel/sec for the sum
        of all the dark obs. This creates a stitched together long dark obs from all of the smaller obs given. This
        is useful for legacy data where there may not be a specified dark observation but parts of observations where
        the filter wheel was closed.

        If self.use_wavecal is True then a dark is not subtracted off since this just  takes into account total counts
        and not energy information

        :return: expected dark counts for each pixel over a flat observation
        '''
        if not self.dark_h5_file_names:
            dark_frame = np.zeros_like(self.spectral_cube[0][:,:,0])
        else:
            self.dark_start = [self.cfg.flatcal.dark_data['start_times']]
            self.dark_int = [self.cfg.flatcal.dark_data['int_times']]
            self.dark_h5_file_names = [os.path.join(self.h5_directory, str(t) + '.h5') for t in self.dark_start]
            frames = np.zeros((140, 146, len(self.dark_start)))
            getLogger(__name__).info('Loading dark frames for Laser flat')

            for i, file in enumerate(self.dark_h5_file_names):
                obs = Photontable(file)
                frame = obs.getPixelCountImage(integrationTime=self.dark_int[i])['image']
                frames[:, :, i] = frame
            total_counts = np.sum(frames, axis=2)
            total_int_time = float(np.sum(self.dark_int))
            counts_per_sec = total_counts / total_int_time
            dark_frame = counts_per_sec
        return dark_frame



def generate_summary_plot(flatsol, save_plot=False):
    """ Writes a summary plot of the Flat Fielding """
    flat_cal = tables.open_file(flatsol, mode='r')
    calsoln = flat_cal.root.flatcal.calsoln.read()
    weightArrPerPixel = flat_cal.root.flatcal.weights.read()
    beamImage = flat_cal.root.header.beamMap.read()
    xpix = flat_cal.root.header.xpix.read()
    ypix = flat_cal.root.header.ypix.read()
    wavelengths = flat_cal.root.flatcal.wavelength_bins.read()
    flat_cal.close()

    meanWeightList = np.zeros((xpix, ypix))
    meanSpecList = np.zeros((xpix, ypix))

    for (iRow, iCol), res_id in np.ndenumerate(beamImage):
        use = res_id == np.asarray(calsoln['resid'])
        weights = calsoln['weight'][use]
        spectrum = calsoln['spectrum'][use]
        meanWeightList[iRow, iCol] = np.nanmean(weights)
        meanSpecList[iRow, iCol] = np.nanmean(spectrum)

    weightArrPerPixel[weightArrPerPixel == 0] = np.nan
    weightArrAveraged = np.nanmean(weightArrPerPixel, axis=(0, 1))
    weightArrStd = np.nanstd(weightArrPerPixel, axis=(0, 1))
    meanSpecList[meanSpecList == 0] = np.nan
    meanWeightList[meanWeightList == 0] = np.nan

    class Dummy(object):
        def __enter__(self):
            return None

        def __exit__(self, exc_type, exc_value, traceback):
            return False

        def savefig(self):
            pass

    with PdfPages(flatsol.split('.h5')[0] + '_summary.pdf') if save_plot else Dummy() as pdf:

        fig = plt.figure(figsize=(10, 10))

        ax = fig.add_subplot(2, 2, 1)
        ax.set_title('Mean Flat weight across the array')
        maxValue = np.nanmean(meanWeightList) + 1 * np.nanstd(meanWeightList)
        meanWeightList[np.isnan(meanWeightList)] = 0
        plt.imshow(meanWeightList.T, cmap=plt.get_cmap('viridis'), vmin=0.0, vmax=maxValue)
        plt.colorbar()

        ax = fig.add_subplot(2, 2, 2)
        ax.set_title('Mean Flat value across the array')
        maxValue = np.nanmean(meanSpecList) + 1 * np.nanstd(meanSpecList)
        meanSpecList[np.isnan(meanSpecList)] = 0
        plt.imshow(meanSpecList.T, cmap=plt.get_cmap('viridis'), vmin=0.0, vmax=maxValue)
        plt.colorbar()

        ax = fig.add_subplot(2, 2, 3)
        ax.scatter(wavelengths, weightArrAveraged)
        ax.set_title('Mean Weight Versus Wavelength')
        ax.set_ylabel('Mean Weight')
        ax.set_xlabel(r'$\lambda$ ($\AA$)')

        ax = fig.add_subplot(2, 2, 4)
        ax.scatter(wavelengths, weightArrStd)
        ax.set_title('Standard Deviation of Weight Versus Wavelength')
        ax.set_ylabel('Standard Deviation')
        ax.set_xlabel(r'$\lambda$ ($\AA$)')
        pdf.savefig(fig)

    if not save_plot:
        plt.show()


def plotCalibrations(flatsol, wvlCalFile, pixel):
    """
    Plot weights of each wavelength bin for every single pixel
    Makes a plot of wavelength vs weights, twilight spectrum, and wavecal solution for each pixel
    """
    wavesol = wavecal.load_solution(wvlCalFile)
    assert os.path.exists(flatsol), "{0} does not exist".format(flatsol)
    flat_cal = tables.open_file(flatsol, mode='r')
    calsoln = flat_cal.root.flatcal.calsoln.read()
    wavelengths = flat_cal.root.flatcal.wavelength_bins.read()
    beamImage = flat_cal.root.header.beamMap.read()
    matplotlib.rcParams['font.size'] = 10
    res_id = beamImage[pixel[0], pixel[1]]
    index = np.where(res_id == np.array(calsoln['resid']))
    weights = calsoln['weight'][index].flatten()
    spectrum = calsoln['spectrum'][index].flatten()
    errors = calsoln['err'][index].flatten()
    if not calsoln['bad'][index]:
        fig = plt.figure(figsize=(20, 10), dpi=100)
        ax = fig.add_subplot(1, 3, 1)
        ax.scatter(wavelengths, weights, label='weights', alpha=.7, color='red')
        ax.errorbar(wavelengths, weights, yerr=errors, label='weights', color='green', fmt='o')
        ax.set_title('p %d,%d' % (pixel[0], pixel[1]))
        ax.set_ylabel('weight')
        ax.set_xlabel(r'$\lambda$ ($\AA$)')
        ax.set_ylim(min(weights) - 2 * np.nanstd(weights),
                    max(weights) + 2 * np.nanstd(weights))
        plt.plot(wavelengths, np.poly1d(calsoln[index]['coeff'][0])(wavelengths))
        # Put a plot of twilight spectrums for this pixel
        ax = fig.add_subplot(1, 3, 2)
        ax.scatter(wavelengths, spectrum, label='spectrum', alpha=.7, color='blue')
        ax.set_title('p %d,%d' % (pixel[0], pixel[1]))
        ax.set_ylim(min(spectrum) - 2 * np.nanstd(spectrum),
                    max(spectrum) + 2 * np.nanstd(spectrum))
        ax.set_ylabel('spectrum')
        ax.set_xlabel(r'$\lambda$ ($\AA$)')
        # Plot wavecal solution
        ax = fig.add_subplot(1, 3, 3)
        my_pixel = [pixel[0], pixel[1]]
        wavesol.plot_calibration(pixel=my_pixel, axes=ax)
        ax.set_title('p %d,%d' % (pixel[0], pixel[1]))
        plt.show()
    else:
        print('Pixel Failed Wavecal')


def _run(flattner):
    getLogger(__name__).debug('Calling makeCalibration on {}'.format(flattner))
    flattner.makeCalibration()


def fetch(dataset, config=None, ncpu=np.inf, remake=False):
    solution_descriptors = dataset.flatcals
    cfg = mkidpipeline.config.config if config is None else config
    for sd in dataset.wavecals:
        wavcal = os.path.join(cfg.paths.database, mkidpipeline.config.wavecal_id(sd.id)+'.npz')
    solutions = []
    flattners = []
    for sd in solution_descriptors:
        sf = os.path.join(cfg.paths.database, sd.id)
        if not os.path.exists(sf) or remake:
            if 'flatcal' not in cfg:
                fcfg = mkidpipeline.config.load_task_config(pkg.resource_filename(__name__, 'flatcal.yml'))
            else:
                fcfg = cfg.copy()

            fcfg.unregister('flatname')
            fcfg.unregister('h5file')

            if fcfg.flatcal.method == 'Laser':
                fcfg.register('start_times', np.array([x.start for x in sd.wavecal.data]),
                              update=True)
                fcfg.register('exposure_times', np.array([x.duration for x in sd.wavecal.data]), update=True)
                fcfg.register('wavelengths', np.array([w for w in sd.wavecal.wavelengths]), update=True)
                fcfg.register('wavcal', np.array([wavcal]), update=True)
                flattner = LaserCalibrator(config=fcfg, h5dir=cfg.paths.out, cal_file_name=sd.id)
            elif fcfg.flatcal.method == 'White':
                fcfg.register('start_time', sd.ob.start, update=True)
                fcfg.register('exposure_time', sd.ob.duration, update=True)
                fcfg.unregister('wavesol')
                flattner = WhiteCalibrator(config=fcfg, cal_file_name=sd.id)
            else:
                raise TypeError(str(fcfg.flatcal.method) + ' is an invalid method keyword argument')


            solutions.append(sf)
            flattners.append(flattner)

    if not flattners:
        return solutions

    ncpu = mkidpipeline.config.n_cpus_available(max=min(fcfg.ncpu, ncpu))
    if ncpu == 1 or len(flattners) == 1:
        for f in flattners:
            f.makeCalibration()
    else:
        pool = mp.Pool(ncpu)
        pool.map(_run, flattners)
        pool.close()
        pool.join()

    return solutions


if __name__ == '__main__':

    timestamp = datetime.utcnow().timestamp()

    parser = argparse.ArgumentParser(description='MKID Flat Calibration Utility')
    parser.add_argument('cfgfile', type=str, help='The config file')
    parser.add_argument('--vet', action='store_true', dest='vetonly', default=False,
                        help='Only verify config file')
    parser.add_argument('--h5', action='store_true', dest='h5only', default=False,
                        help='Only make h5 files')
    parser.add_argument('--forceh5', action='store_true', dest='forcehdf', default=False,
                        help='Force HDF creation')
    parser.add_argument('--quiet', action='store_true', dest='quiet',
                        help='Disable logging')
    args = parser.parse_args()

    if not args.quiet:
        mkidcore.corelog.create_log('__main__', logfile='flatcalib_{}.log'.format(timestamp), console=True,
                                    propagate=False, fmt='Flatcal: %(levelname)s %(message)s',
                                    level=mkidcore.corelog.INFO)

    atexit.register(lambda x: print('Execution took {:.0f}s'.format(time.time() - x)), time.time())

    args = parser.parse_args()

    flattner = WhiteCalibrator(args.cfgfile, cal_file_name='calsol_{}.h5'.format(timestamp))

    if not os.path.isfile(flattner.cfg.h5file):
        raise RuntimeError('Not up to date')
        b2h_config = bin2hdf.Bin2HdfConfig(datadir=flattner.cfg.paths.data, beamfile=flattner.cfg.beammap.file,
                                           outdir=flattner.paths.out, starttime=flattner.cfg.start_time,
                                           inttime=flattner.cfg.expTime,
                                           x=flattner.cfg.beammap.ncols, y=flattner.cfg.beammap.ncols)
        bin2hdf.makehdf(b2h_config, maxprocs=1)
        getLogger(__name__).info('Made h5 file at {}.h5'.format(flattner.cfg.start_time))

    obsfile = Photontable(flattner.h5file, mode='write')
    if not obsfile.wavelength_calibrated:
        obsfile.applyWaveCal(wavecal.load_solution(flattner.cfg.wavesol))
        getLogger(__name__).info('Applied Wavecal {} to {}.h5'.format(flattner.cfg.wavesol, flattner.h5file))

    if args.h5only:
        exit()

    flattner.makeCalibration()<|MERGE_RESOLUTION|>--- conflicted
+++ resolved
@@ -43,20 +43,14 @@
 import mkidcore.pixelflags as pixelflags
 import mkidpipeline.steps.badpix as badpix
 
-DEFAULT_CONFIG_FILE = pkg.resource_filename('mkidpipeline.steps.flatcal', 'flatcal.yml')
-
 
 class StepConfig(mkidpipeline.config.BaseStepConfig):
     yaml_tag = u'!flatcal_cfg'
-<<<<<<< HEAD
-    REQUIRED_KEYS = ('count_rate_cutoff', 'chunks_to_trim', 'chunk_time', 'power', 'plots')
-=======
     REQUIRED_KEYS = (('count_rate_cutoff',  0, 'TODO'),
                      ('trim_chunks_fraction',  0, 'TODO'),
                      ('chunk_time', 0, 'TODO'),
                      ('power',  0, 'TODO'),
                      ('plots','summary','TODO'))
->>>>>>> 6dea3a07
     OPTIONAL_KEYS = tuple()
 
     def _vet_errors(self):
@@ -98,13 +92,8 @@
         self.xpix = self.cfg.beammap.ncols
         self.ypix = self.cfg.beammap.nrows
 
-<<<<<<< HEAD
-        self.wvl_start = self.cfg.instrument.wvl_start
-        self.wvl_stop = self.cfg.instrument.wvl_stop
-=======
-        self.wvlStart = self.cfg.instrument.minimum_wavelength
-        self.wvlStop = self.cfg.instrument.maximum_wavelength
->>>>>>> 6dea3a07
+        self.wvl_start = self.cfg.instrument.minimum_wavelength
+        self.wvl_stop = self.cfg.instrument.maximum_wavelength
 
         self.chunks_to_trim = self.cfg.flatcal.trim_fraction
 
