#!/bin/env python3
from __future__ import print_function
import os
import ast
import sys
import atexit
import logging
import argparse
import warnings
import numpy as np
import multiprocessing as mp
from datetime import datetime
from astropy.constants import c, h
from distutils.spawn import find_executable
from six.moves.configparser import ConfigParser
import matplotlib
from matplotlib import gridspec
from matplotlib.widgets import Button, Slider
from matplotlib import cm, lines, pyplot as plt
from matplotlib.backends.backend_pdf import PdfPages
from mpl_toolkits.axes_grid1 import axes_size, make_axes_locatable

from mkidpipeline.hdf import bin2hdf
import mkidcore.corelog as pipelinelog
<<<<<<< HEAD
from mkidpipeline.hdf.photontable import ObsFile
import mkidpipeline.calibration.wavecal_models as wm
import mkidpipeline.config
import mkidcore.config
from mkidreadout.configuration.beammap.beammap import Beammap
=======

>>>>>>> d6b4bd60

import pkg_resources as pkg

log = pipelinelog.getLogger('mkidpipeline.calibration.wavecal', setup=False)

try:
    import progressbar as pb
except Exception as err:
    log.warning('Error importing progressbar: ' + str(err))

try:
    from mkidpipeline.hdf.darkObsFile import ObsFile
except Exception as err:
    log.warning('Error importing darkObsFile: ' + str(err))

try:
    import mkidpipeline.calibration.wavecal_models as wm
except ImportError as err:
    log.warning('Error importing wavecal_models: ' + str(err))


def setup_logging(tologfile='', toconsole=True, time_stamp=None):
    """
    Set up logging for the wavelength calibration module for running from the command
    line.

    Args:
        configuration: wavelength calibration Configuration object
        time_stamp: utc time stamp to name the log file
    """
    wavecal_name = 'mkidpipeline.calibration.wavecal'
    models_name = 'mkidpipeline.calibration.wavecal_models'
    wavecal_log = pipelinelog.getLogger(wavecal_name, setup=False)
    wavecal_models_log = pipelinelog.getLogger(models_name, setup=False)
    if time_stamp is None:
        time_stamp = int(datetime.utcnow().timestamp())
    if toconsole:
        log_format = "%(levelname)s : %(message)s"
        wavecal_log = pipelinelog.create_log(wavecal_name, console=True, fmt=log_format,
                                             level="INFO")
        wavecal_models_log = pipelinelog.create_log(models_name, console=True,
                                                    fmt=log_format, level="INFO")
    if tologfile:
        log_directory = os.path.join(tologfile, 'logs')
        log_file = os.path.join(log_directory, '{:.0f}.log'.format(time_stamp))
        log_format = '%(asctime)s : %(funcName)s : %(levelname)s : %(message)s'
        wavecal_log = pipelinelog.create_log(wavecal_name, logfile=log_file,
                                             console=False, fmt=log_format, level="DEBUG")
        wavecal_models_log = pipelinelog.create_log(models_name, logfile=log_file,
                                                    console=False, fmt=log_format,
                                                    level="DEBUG")
    return wavecal_log, wavecal_models_log


class Configuration(object):
    """Configuration class for the wavelength calibration analysis."""
    yaml_tag = u'!wavecalconfig'

    def __init__(self, configfile=None,
                 start_times=tuple(), exposure_times=tuple(), wavelengths=tuple(),
                 beammap=None, h5dir='', outdir='', bindir='',
                 histogram_model_names=('GaussianAndExponential',),
                 bin_width=2, histogram_fit_attempts=3,
                 calibration_model_names=('Quadratic', 'Linear'), dt=500, parallel=True,
                 summary_plot=True, templarfile=''):


        # parse arguments
        self.configuration_path = configfile

        self.h5_directory = h5dir
        self.out_directory = outdir
        self.bin_directory = bindir
        self.start_times = list(set(map(int, start_times)))

        self.h5_file_names = [os.path.join(self.h5_directory,str(t)+'.h5') for t in self.start_times]

        self.exposure_times = list(map(int, exposure_times))
        self.wavelengths = np.array(wavelengths, dtype=float)

        #Things with defaults
        self.histogram_model_names = list(histogram_model_names)
        self.bin_width = float(bin_width)
        self.histogram_fit_attempts = int(histogram_fit_attempts)
        self.calibration_model_names = list(calibration_model_names)
        self.dt = float(dt)
        self.parallel = parallel
        self.summary_plot = summary_plot
        self.templar_configuration_path = templarfile

        if self.configuration_path is not None:
            # load in the configuration file
            config = mkidcore.config.load(self.configuration_path)

            self.beammap = config.beammap
            # load in the parameters
            self.x_pixels = config.beammap.ncols
            self.y_pixels = config.beammap.nrows
            self.beam_map_path = config.beammap.file

            self.h5_directory = config.paths.out
            self.out_directory = config.paths.database
            self.bin_directory = config.paths.data

            self.start_times = list(map(int, config.start_times))

            try:
                self.h5_file_names = [os.path.join(self.h5_directory, f) for f in config.h5_file_names]
            except KeyError:
                self.h5_file_names = [os.path.join(self.h5_directory, str(t) + '.h5') for t in self.start_times]

            self.exposure_times = list(map(int, config.exposure_times))
            self.wavelengths = np.array(config.wavelengths, dtype=float)

            #Things with defaults
            self.histogram_model_names = list(config.wavecal.fit.histogram_model_names)
            self.bin_width = float(config.wavecal.fit.bin_width)
            self.histogram_fit_attempts = int(config.wavecal.fit.histogram_fit_attempts)
            self.calibration_model_names = list(config.wavecal.fit.calibration_model_names)
            self.dt = float(config.wavecal.fit.dt)
            self.parallel = config.wavecal.fit.parallel
            self.summary_plot = config.wavecal.plots.lower() in ('all', 'summary')

            self.templar_configuration_path = config.templar.file
        else:
            self.beammap = beammap if beammap is not None else Beammap(default='MEC')
            self.x_pixels = beammap.ncols
            self.y_pixels = beammap.nrows
            self.beam_map_path = beammap.file
            self.h5_file_names = [os.path.join(self.h5_directory, str(t) + '.h5') for t in self.start_times]

        for model in self.histogram_model_names:
            assert issubclass(getattr(wm, model), wm.PartialLinearModel), \
                   '{} is not a subclass of wavecal_models.PartialLinearModel'.format(model)

        for model in self.calibration_model_names:
            assert issubclass(getattr(wm, model), wm.XErrorsModel), \
                   '{} is not a subclass of wavecal_models.XErrorsModel'.format(model)

        self._compute_hdf_names()
        self._sort_wavelengths()

    @classmethod
    def to_yaml(cls, representer, node):
        d = node.__dict__.copy()
        d.pop('config')
        d['wavelengths'] = [float(x) for x in node.wavelengths]
        return representer.represent_mapping(cls.yaml_tag, d)

    @classmethod
    def from_yaml(cls, constructor, node):
        d = mkidcore.config.extract_from_node('configuration_path', node)
        return cls(d['configuration_path'])

    def hdf_exist(self):
        """Check if all hdf5 files specified exist."""
        return all(map(os.path.isfile, self.h5_file_names))

    def write(self, file_):
        """Save the configuration to a file"""
        with open(file_, 'w') as f:
            mkidcore.config.yaml.dump(self, f)

    def _compute_hdf_names(self):
        return ['%d' % st + '.h5' for st in self.start_times]

    def _sort_wavelengths(self):
        indices = np.argsort(self.wavelengths)
        self.wavelengths = list(np.array(self.wavelengths)[indices])
        self.exposure_times = list(np.array(self.exposure_times)[indices])
        self.start_times = list(np.array(self.start_times)[indices])
        self.h5_file_names = list(np.array(self.h5_file_names)[indices])


class Calibrator(object):
    """
    Class for creating wavelength calibrations from ObsFile formatted data. After the
    Calibrator object is initialized with the configuration object, run() should be called
    to compute the calibration solution. All methods modify self.solution which is an
    instance of the Solution class.

    Args:
        configuration: wavecal.py Configuration object

    Created by: Nicholas Zobrist, January 2018
    """
    def __init__(self, configuration, solution_name='solution.npz'):
        # save configuration
        self.cfg = Configuration(configuration) if not isinstance(configuration, Configuration) else configuration
        self.solution_name = solution_name

        # get beam map
        obs_files = []
        for f in self.cfg.h5_file_names:
            obs_files.append(ObsFile(f))
            message = "The beam map does not match the array dimensions"
            assert obs_files[-1].beamImage.shape == (self.cfg.beammap.ncols, self.cfg.beammap.nrows), message
        beam_map = obs_files[0].beamImage.copy()
        beam_map_flags = np.array(obs_files[0].beamFlagImage)
        del obs_files

        # initialize fit array
        fit_array = np.empty((self.cfg.beammap.ncols, self.cfg.beammap.nrows), dtype=object)
        self.solution = Solution(fit_array=fit_array, configuration=self.cfg,
                                 beam_map=beam_map, beam_map_flags=beam_map_flags,
                                 solution_name=self.solution_name)
        self.progress = None
        self.progress_iteration = None
        self._acquired = 0
        self._max_queue_size = None

        l=pipelinelog.getLogger(__name__)

        l.info('Wave Calibrator configured with: {}'.format(self.cfg.configuration_path))
        l.info('Parallel mode: {}'.format(self.cfg.parallel))


    def run(self, pixels=None, wavelengths=None, verbose=True, parallel=None, save=True,
            plot=None):
        """
        Compute the wavelength calibration for the data specified in the configuration
        object. This method runs make_histograms(), fit_histograms(), and
        fit_calibrations() sequentially.

        Args:
            pixels: list of (x, y) coordinates to compute calibrations for. If None, all
                    pixels in the array are used.
            wavelengths: a list of wavelengths to compute calibrations for. If None, all
                         wavelengths specified in the configuration object are used.
            verbose: a boolean specifying whether to print a progress bar to the stdout.
            parallel: a boolean specifying whether to use more than one core in the
                      computation.
            save: a boolean specifying if the result will be saved.
            plot: a boolean specifying if a summary plot for the computation will be
                  saved.
        """
        # check inputs don't set up the progress bar yet
        pixels, wavelengths = self._setup(pixels, wavelengths)
        if parallel is None:
            parallel = self.cfg.parallel
        try:
            log.info("Computing phase histograms")
            self._run("make_histograms", pixels=pixels, wavelengths=wavelengths,
                      parallel=parallel, verbose=verbose, h5_safe=True)
            log.info("Fitting phase histograms")
            self._run("fit_histograms", pixels=pixels, wavelengths=wavelengths,
                      parallel=parallel, verbose=verbose)
            log.info("Fitting phase-energy calibration")
            self._run("fit_calibrations", pixels=pixels, wavelengths=wavelengths,
                      parallel=parallel, verbose=verbose)
            if save:
                self.solution.save()
            if plot or (plot is None and self.cfg.summary_plot):
                save_name = self.solution_name.rpartition(".")[0] + ".pdf"
                self.solution.plot_summary(save_name=save_name)
        except KeyboardInterrupt:
            log.info("Keyboard shutdown requested ... exiting")

    def make_histograms(self, pixels=None, wavelengths=None, verbose=True):
        """
        Compute the phase pulse-height histograms for the data specified in the
        configuration file.

        Args:
            pixels: list of (x, y) coordinates to compute calibrations for. If None, all
                    pixels in the array are used.
            wavelengths: a list of wavelengths to compute calibrations for. If None, all
                         wavelengths specified in the configuration object are used.
            verbose: a boolean specifying whether to print a progress bar to the stdout.
        """
        # TODO: parsebin should be much faster than multiprocessing getPixelPhotonList()
        # check inputs and setup progress bar
        pixels, wavelengths = self._setup(pixels, wavelengths)
        self._update_progress(number=pixels.shape[1], initialize=True, verbose=verbose)
        obs_files = []
        try:
            # make ObsFiles
            for wavelength in wavelengths:
                # wavelengths might be unordered, so we get the right order of h5 files
                index = np.where(wavelength == self.cfg.wavelengths)[0].squeeze()
                obs_files.append(ObsFile(self.cfg.h5_file_names[index]))
            # make histograms for each pixel in pixels and wavelength in wavelengths
            for pixel in pixels.T:
                wavelength = None
                try:
                    # update progress bar
                    self._update_progress(verbose=verbose)
                    # histogram get models
                    models = self.solution.histogram_models(wavelengths, pixel=pixel)
                    for index, wavelength in enumerate(wavelengths):
                        model = models[index]
                        # load the data
                        photon_list = obs_files[index].getPixelPhotonList(*pixel)
                        if photon_list.size < 2:
                            model.flag = 1
                            message = "({}, {}) : {} nm : there are no photons"
                            log.debug(message.format(pixel[0], pixel[1], wavelength))
                            continue
                        # remove hot pixels
                        rate = (len(photon_list['Wavelength']) * 1e6 /
                                (max(photon_list['Time']) - min(photon_list['Time'])))
                        if rate > 2000:
                            model.flag = 2
                            message = ("({}, {}) : {} nm : removed for being too hot "
                                       "({:.2f} > 2000 cps)")
                            log.debug(message.format(pixel[0], pixel[1], wavelength,
                                                     rate))
                            continue
                        # remove photons too close together in time
                        photon_list = self._remove_tail_riding_photons(photon_list)
                        if photon_list.size == 0:
                            model.flag = 3
                            message = ("({}, {}) : {} nm : all the photons were removed "
                                       "after the arrival time cut")
                            log.debug(message.format(pixel[0], pixel[1], wavelength))
                            continue
                        # remove photons with positive peak heights
                        phase_list = photon_list['Wavelength']
                        phase_list = phase_list[phase_list < 0]
                        if phase_list.size == 0:
                            model.flag = 4
                            message = ("({}, {}) : {} nm : all the photons were removed "
                                       "after the negative phase only cut")
                            log.debug(message.format(pixel[0], pixel[1], wavelength))
                            continue
                        # make histogram
                        centers, counts = self._histogram(phase_list)
                        # assign x, y and variance data to the fit model
                        model.x = centers
                        model.y = counts
                        # gaussian mle for the variance of poisson distributed data
                        # https://doi.org/10.1016/S0168-9002(00)00756-7
                        model.variance = np.sqrt(counts**2 + 0.25) - 0.5
                        message = "({}, {}), : {} nm : histogram successfully computed"
                        log.debug(message.format(pixel[0], pixel[1], wavelength))
                except KeyboardInterrupt:
                    raise KeyboardInterrupt
                except Exception as error:
                    if wavelength is None:
                        message = "({}, {}) : ".format(pixel[0], pixel[1]) + str(error)
                    else:
                        message = ("({}, {}), : {} nm : ".format(pixel[0], pixel[1],
                                                                 wavelength) + str(error))
                    log.error(message)
                    raise error
            # update progress bar
            self._update_progress(finish=True, verbose=verbose)
        finally:
            # close obsFiles
            for obs_file in obs_files:
                obs_file.file.close()

    def fit_histograms(self, pixels=None, wavelengths=None, verbose=True):
        """
        Fit the phase pulse-height histograms to a model by fitting each specified in the
        configuration object and selecting the best one.

        Args:
            pixels: list of (x, y) coordinates to compute calibrations for. If None, all
                    pixels in the array are used.
            wavelengths: a list of wavelengths to compute calibrations for. If None, all
                         wavelengths specified in the configuration object are used.
            verbose: a boolean specifying whether to print a progress bar to the stdout.
        """
        # check inputs and setup progress bar
        pixels, wavelengths = self._setup(pixels, wavelengths)
        self._update_progress(number=pixels.shape[1], initialize=True, verbose=verbose)
        # fit histograms for each pixel in pixels and wavelength in wavelengths
        for pixel in pixels.T:
            wavelength = None
            try:
                # update progress bar
                self._update_progress(verbose=verbose)
                models = self.solution.histogram_models(wavelengths, pixel=pixel)
                # fit the histograms of the higher energy data sets first and use good
                # fits to inform the guesses to the lower energy data sets
                for index, wavelength in enumerate(wavelengths):
                    model = models[index]
                    if model.x is None or model.y is None:
                        message = ("({}, {}) : {} nm : histogram fit failed because "
                                   "there is no data")
                        log.debug(message.format(pixel[0], pixel[1], wavelength))
                        continue
                    if len(model.x) < model.max_parameters * 2:
                        model.flag = 5
                        message = ("({}, {}) : {} nm : histogram fit failed because "
                                   "there are less than 15 bins")
                        log.debug(message.format(pixel[0], pixel[1], wavelength))
                        continue
                    message = "({}, {}) : {} nm : beginning histogram fitting"
                    log.debug(message.format(pixel[0], pixel[1], wavelength))
                    # try models in order specified in the config file
                    tried_models = []
                    for histogram_model in self.solution.histogram_model_list:
                        # update the model if needed
                        if not isinstance(model, histogram_model):
                            model = self._update_histogram_model(wavelength,
                                                                 histogram_model, pixel)
                        # clear best_fit_result in case we are rerunning the fit
                        model.best_fit_result = None
                        model.best_fit_result_good = None
                        # if there are any good fits intelligently guess the signal_center
                        # parameter and set the other parameters equal to the average of
                        # those in the good fits
                        good_solutions = self.solution.has_good_histogram_solutions(
                            pixel=pixel)
                        wavelength_index = np.where(
                            wavelength == self.cfg.wavelengths)[0].squeeze()
                        if np.any(good_solutions):
                            guess = self._guess(pixel, wavelength_index, good_solutions)
                            model.fit(guess)
                            # if the fit worked continue with the next wavelength
                            if model.has_good_solution():
                                tried_models.append(model.copy())
                                message = ("({}, {}) : {} nm : histogram fit successful "
                                           "with computed guess and model '{}'")
                                log.debug(message.format(pixel[0], pixel[1], wavelength,
                                                         type(model).__name__))
                                continue
                        # try a guess based on the model if the computed guess didn't work
                        for fit_index in range(self.cfg.histogram_fit_attempts):
                            guess = model.guess(fit_index)
                            model.fit(guess)
                            if model.has_good_solution():
                                tried_models.append(model.copy())
                                message = ("({}, {}) : {} nm : histogram fit successful "
                                           "with guess number {} and model '{}'")
                                log.debug(message.format(pixel[0], pixel[1], wavelength,
                                                         fit_index, type(model).__name__))
                                break
                        else:
                            # trying next model since no good fit was found
                            tried_models.append(model.copy())
                            continue
                    # find model with the best fit and save that one
                    self._assign_best_histogram_model(tried_models, wavelength, pixel)

                # recheck fits that didn't work with better guesses if there exist
                # lower energy fits that did work
                good_solutions = self.solution.has_good_histogram_solutions(pixel=pixel)
                for index, wavelength in enumerate(wavelengths):
                    model = models[index]
                    if model.x is None or model.y is None:
                        continue
                    if model.has_good_solution():
                        continue
                    wavelength_index = np.where(
                        wavelength == self.cfg.wavelengths)[0].squeeze()
                    if np.any(good_solutions[wavelength_index + 1:]):
                        tried_models = []
                        for histogram_model in self.solution.histogram_model_list:
                            if not isinstance(model, histogram_model):
                                model = self._update_histogram_model(wavelength,
                                                                     histogram_model,
                                                                     pixel)
                            guess = self._guess(pixel, wavelength_index, good_solutions)
                            model.fit(guess)
                            if model.has_good_solution():
                                message = ("({}, {}) : {} nm : histogram fit recomputed "
                                           "and successful with model '{}'")
                                log.debug(message.format(pixel[0], pixel[1], wavelength,
                                                         type(model).__name__))
                                break
                            tried_models.append(model.copy())
                        else:
                            # find the model with the best bad fit and save that one
                            self._assign_best_histogram_model(tried_models, wavelength,
                                                              pixel)
            except KeyboardInterrupt:
                raise KeyboardInterrupt
            except Exception as error:
                if wavelength is None:
                    message = "({}, {}) : ".format(pixel[0], pixel[1]) + str(error)
                else:
                    message = ("({}, {}), : {} nm : ".format(pixel[0], pixel[1],
                                                             wavelength) + str(error))
                log.error(message)
                raise error
        # update progress bar
        self._update_progress(finish=True, verbose=verbose)

    def fit_calibrations(self, pixels=None, wavelengths=None, verbose=True):
        """
        Fit the phase to energy calibration for the detector by using the centers of each
        histogram fit.

        Args:
            pixels: list of (x, y) coordinates to compute calibrations for. If None, all
                    pixels in the array are used.
            wavelengths: a list of wavelengths to compute calibrations for. If None, all
                         wavelengths specified in the configuration object are used.
            verbose: a boolean specifying whether to print a progress bar to the stdout.
        """
        # check inputs and setup progress bar
        pixels, wavelengths = self._setup(pixels, wavelengths)
        self._update_progress(number=pixels.shape[1], initialize=True, verbose=verbose)
        for pixel in pixels.T:
            try:
                # update progress bar
                self._update_progress(verbose=verbose)
                model = self.solution.calibration_model(pixel=pixel)
                # get data from histogram fits
                histogram_models = self.solution.histogram_models(wavelengths, pixel)
                good = self.solution.has_good_histogram_solutions(wavelengths, pixel)
                phases, variance, energies, sigmas = [], [], [], []
                for index, wavelength in enumerate(wavelengths):
                    if good[index]:
                        histogram_model = histogram_models[index]
                        phases.append(histogram_model.signal_center.value)
                        variance.append(histogram_model.signal_center.stderr**2)
                        energies.append(h.to('eV s').value * c.to('nm/s').value /
                                        wavelength)
                        sigmas.append(histogram_model.signal_sigma.value)
                # give data to model
                if variance:
                    model.x = np.array(phases)
                    model.y = np.array(energies)
                    model.variance = np.array(variance)
                    arg_min = np.argmin(model.x)
                    arg_max = np.argmax(model.x)
                    model.min_x = model.x[arg_min] - 3 * np.sqrt(sigmas[arg_min])
                    model.max_x = model.x[arg_max] + 3 * np.sqrt(sigmas[arg_max])
                # don't fit if there's not enough data
                if len(variance) < 3:
                    model.flag = 11
                    message = ("({}, {}) : {} data points is not enough to make a "
                               "calibration")
                    log.debug(message.format(pixel[0], pixel[1], len(variance)))
                    continue
                diff = np.diff(phases)
                sigma = np.sqrt(variance)
                if (diff < -4 * (sigma[:-1] + sigma[1:])).any():
                    model.flag = 12
                    message = ("({}, {}) : fitted phase values are not monotonic enough "
                               "to make a calibration")
                    log.debug(message.format(pixel[0], pixel[1]))
                # fit the data
                message = "({}, {}) : beginning phase-energy calibration fitting"
                log.debug(message.format(pixel[0], pixel[1]))
                tried_models = []
                for calibration_model in self.solution.calibration_model_list:
                    # update the model if needed
                    if not isinstance(model, calibration_model):
                        model = self._update_calibration_model(calibration_model, pixel)
                    guess = model.guess()
                    model.fit(guess)
                    tried_models.append(model.copy())
                    if model.has_good_solution():
                        message = ("({}, {}) : phase-energy calibration fit successful "
                                   "with model '{}'")
                        log.debug(message.format(pixel[0], pixel[1],
                                                 type(model).__name__))
                # find model with the best fit and save that one
                self._assign_best_calibration_model(tried_models, pixel)
            except KeyboardInterrupt:
                raise KeyboardInterrupt
            except Exception as error:
                log.error("({}, {}) : ".format(pixel[0], pixel[1]) + str(error))
                raise error
        # update progress bar
        self._update_progress(finish=True, verbose=verbose)

    def _run(self, method, pixels=None, wavelengths=None, verbose=True, parallel=True,
             h5_safe=False):
        if parallel:
            self._parallel(method, pixels=pixels, wavelengths=wavelengths,
                           verbose=verbose, h5_safe=h5_safe)
        else:
            getattr(self, method)(pixels=pixels, wavelengths=wavelengths,
                                  verbose=verbose)

    def _parallel(self, method, pixels=None, wavelengths=None, verbose=True,
                  h5_safe=False):
        # configure number of processes
        n_data = pixels.shape[1]

        cpu_count = mkidpipeline.config.n_cpus_available()
        if h5_safe:
            cpu_count = min(len(wavelengths), cpu_count)
            n_data *= len(wavelengths)

        pipelinelog.getLogger(__name__).info('Running using {} cores'.format(cpu_count))
        self._max_queue_size = int(np.ceil(max(50, 750 / len(wavelengths))))
        # make input, output and progress queues
        workers = []
        progress_worker = None
        input_queues = []
        output_queue = mp.Queue(maxsize=self._max_queue_size)
        progress_queue = mp.Queue(maxsize=self._max_queue_size)
        if h5_safe:
            for _ in range(cpu_count):
                input_queues.append(mp.Queue(maxsize=self._max_queue_size))
        else:
            input_queues.append(mp.Queue(maxsize=self._max_queue_size))
        queue_length = len(input_queues)
        # make stopping events
        events = []
        for _ in range(cpu_count + 1):
            events.append(mp.Event())
        try:
            # make cpu_count number of workers to process the data
            for index in range(cpu_count):
                workers.append(Worker(self.cfg, method, events[index],
                                      input_queues[index % queue_length], output_queue,
                                      progress_queue))
            # make a worker to handle the progress bar and start the progress bar
            progress_worker = Worker(self.cfg, "_update_progress", events[-1],
                                     progress_queue)
            progress_queue.put({"number": n_data, "initialize": True, "verbose": verbose})

            # assign data to workers
            for pixel in pixels.T:
                if h5_safe:
                    for wavelength_index, wavelength in enumerate(wavelengths):
                        kwargs = {"pixel": pixel, "wavelengths": wavelength,
                                  "verbose": verbose}
                        input_queue = input_queues[wavelength_index % queue_length]
                        while input_queue.qsize() > self._max_queue_size / 2:
                            self._acquire_data(h5_safe, n_data, output_queue)
                        input_queue.put(kwargs)
                else:
                    fit_element = self.solution[pixel[0], pixel[1]]
                    kwargs = {"pixel": pixel, "wavelengths": wavelengths,
                              "fit_element": fit_element, "verbose": verbose}
                    while input_queues[0].qsize() > self._max_queue_size / 2:
                        self._acquire_data(h5_safe, n_data, output_queue)
                    input_queues[0].put(kwargs)
            # tell each worker to stop after all the data has been processed
            for index in range(cpu_count):
                input_queue = input_queues[index % queue_length]
                while input_queue.qsize() > self._max_queue_size / 2:
                    self._acquire_data(h5_safe, n_data, output_queue)
                input_queue.put({"stop": True})
            # collect data from workers and assign to solution
            while self._acquire_data(h5_safe, n_data, output_queue):
                pass
            # close processes when done
            for w in workers:
                w.join()
            progress_queue.put({"finish": True, "verbose": verbose})
            progress_queue.put({"stop": True})
            progress_worker.join()
        except KeyboardInterrupt:
            self._clean_up(input_queues, output_queue, progress_queue, workers,
                           progress_worker, events, h5_safe, n_data)
            raise KeyboardInterrupt

    def _remove_tail_riding_photons(self, photon_list):
        indices = np.argsort(photon_list['Time'])
        photon_list = photon_list[indices]

        logic = np.hstack([True, np.diff(photon_list['Time']) > self.cfg.dt])
        photon_list = photon_list[logic]
        return photon_list

    def _histogram(self, phase_list):
        # initialize variables
        min_phase = np.min(phase_list)
        max_phase = np.max(phase_list)
        max_count = 0
        update = 0
        centers = None
        counts = None
        # make histogram
        while max_count < 400 and update < 3:
            # update bin_width
            bin_width = self.cfg.bin_width * (2 ** update)

            # define bin edges being careful to start at the threshold cut
            bin_edges = np.arange(max_phase, min_phase - bin_width,
                                  -bin_width)[::-1]

            # make histogram
            counts, x0 = np.histogram(phase_list, bins=bin_edges)
            centers = (x0[:-1] + x0[1:]) / 2.0

            # update counters
            max_count = np.max(counts)
            update += 1

        return centers, counts

    def _update_histogram_model(self, wavelength, histogram_model_class, pixel):
        model = self.solution.histogram_models(wavelength, pixel)[0]
        # save old data
        x = model.x
        y = model.y
        variance = model.variance
        saved_pixel = model.pixel
        res_id = model.res_id
        # swap model
        model = histogram_model_class(pixel=saved_pixel, res_id=res_id)
        self.solution.set_histogram_models(model, wavelength, pixel)
        # set new data
        model.x = x
        model.y = y
        model.variance = variance
        return model

    def _update_calibration_model(self, calibration_model_class, pixel):
        # save old data
        model = self.solution.calibration_model(pixel=pixel)
        x = model.x
        y = model.y
        variance = model.variance
        saved_pixel = model.pixel
        res_id = model.res_id
        min_x = model.min_x
        max_x = model.max_x
        # swap model
        model = calibration_model_class(pixel=saved_pixel, res_id=res_id)
        self.solution.set_calibration_model(model, pixel=pixel)
        # set new data
        model.x = x
        model.y = y
        model.variance = variance
        model.min_x = min_x
        model.max_x = max_x
        return model

    def _guess(self, pixel, wavelength_index, good_solutions):
        """If there are any good fits for this pixel intelligently guess the
        signal_center parameter and set the other parameters equal to the average of
        those in the good fits."""
        # get initial guess
        wavelengths = self.cfg.wavelengths
        histogram_models = self.solution.histogram_models(pixel=pixel)
        parameters = self.solution.histogram_parameters(pixel=pixel)
        model = histogram_models[wavelength_index]
        guess = model.guess()
        # get index of closest shorter wavelength good solution
        shorter_index = None
        for index, good in enumerate(good_solutions[:wavelength_index]):
            if good:
                shorter_index = index
        # get index of closest longer wavelength good solution
        longer_index = None
        for index, good in enumerate(good_solutions[wavelength_index + 1:]):
            if good:
                longer_index = wavelength_index + 1 + index
                break
        # get data from shorter fit
        if shorter_index is not None:
            shorter_model = histogram_models[shorter_index]
            shorter_params = parameters[shorter_index]
            shorter_center = (shorter_model.signal_center.value *
                              wavelengths[shorter_index] / wavelengths[wavelength_index])
            shorter_guesses = {}
            if isinstance(shorter_model, type(model)):
                for parameter in shorter_params.values():
                    if parameter.name != shorter_model.signal_center.name:
                        shorter_guesses.update({parameter.name: parameter.value})
        else:
            shorter_center = None
            shorter_guesses = {}
        # get data from longer fit
        if longer_index is not None:
            longer_model = histogram_models[longer_index]
            longer_params = parameters[longer_index]
            longer_center = (longer_model.signal_center.value *
                             wavelengths[longer_index] / wavelengths[wavelength_index])
            longer_guesses = {}
            if isinstance(longer_model, type(model)):
                for parameter in longer_params.values():
                    if parameter.name != longer_model.signal_center.name:
                        longer_guesses.update({parameter.name: parameter.value})
        else:
            longer_center = None
            longer_guesses = {}
        if shorter_index is None and longer_index is None:
            # should never happen
            raise RuntimeError("There were no good solutions to base a fit guess on.")

        # set center parameter
        if shorter_center is not None and longer_center is not None:
            guess[model.signal_center.name].set(
                value=np.mean([shorter_center, longer_center]))
        elif shorter_center is not None:
            guess[model.signal_center.name].set(value=shorter_center)
        elif longer_center is not None:
            guess[model.signal_center.name].set(value=longer_center)
        # set other parameters
        for parameter in guess.values():
            name = parameter.name
            if name in shorter_guesses.keys() and name in longer_guesses.keys():
                guess[name].set(value=np.mean([longer_guesses[name],
                                               shorter_guesses[name]]))
            elif name in shorter_guesses.keys():
                guess[name].set(value=shorter_guesses[name])
            elif name in longer_guesses.keys():
                guess[name].set(value=longer_guesses[name])

        return guess

    def _assign_best_histogram_model(self, tried_models, wavelength, pixel):
        best_model = tried_models[0]
        lowest_aic_model = tried_models[0]
        for model in tried_models[1:]:
            lower_aic = model.best_fit_result.aic < best_model.best_fit_result.aic
            good_fit = model.has_good_solution()
            if lower_aic and good_fit:
                best_model = model
            if lower_aic:
                lowest_aic_model = model

        if best_model.has_good_solution():
            best_model.flag = 0
            self.solution.set_histogram_models(best_model, wavelength, pixel=pixel)
            message = ("({}, {}) : {} nm : histogram model '{}' chosen as "
                       "the best successful fit")
            log.debug(message.format(pixel[0], pixel[1], wavelength,
                                     type(best_model).__name__))
        else:
            if not lowest_aic_model.best_fit_result.success:
                lowest_aic_model.flag = 6  # did not converge
            else:
                lowest_aic_model.flag = 7  # converged but failed validation
            self.solution.set_histogram_models(lowest_aic_model, wavelength, pixel=pixel)
            message = ("({}, {}) : {} nm : histogram fit failed with all "
                       "models")
            log.debug(message.format(pixel[0], pixel[1], wavelength))

    def _assign_best_calibration_model(self, tried_models, pixel):
        best_model = tried_models[0]
        lowest_aic_model = tried_models[0]
        for model in tried_models[1:]:
            lower_aic = model.best_fit_result.aic < best_model.best_fit_result.aic
            good_fit = model.has_good_solution()
            if lower_aic and good_fit:
                best_model = model
            if lower_aic:
                lowest_aic_model = model
        if best_model.has_good_solution():
            best_model.flag = 10
            self.solution.set_calibration_model(best_model, pixel=pixel)
            message = ("({}, {}) : energy-phase calibration model '{}' chosen as "
                       "the best successful fit")
            log.debug(message.format(pixel[0], pixel[1], type(best_model).__name__))
        else:
            if not lowest_aic_model.best_fit_result.success:
                lowest_aic_model.flag = 13  # did not converge
            else:
                lowest_aic_model.flag = 14  # converged but failed validation
            self.solution.set_calibration_model(lowest_aic_model, pixel=pixel)
            message = "({}, {}) : energy-phase calibration fit failed with all models"
            log.debug(message.format(pixel[0], pixel[1]))

    def _update_progress(self, number=None, initialize=False, finish=False, verbose=True):
        if verbose:
            if initialize:
                percentage = pb.Percentage()
                bar = pb.Bar()
                timer = pb.Timer()
                eta = pb.ETA()
                self.progress = pb.ProgressBar(widgets=[percentage, bar, '  (',
                                                        timer, ') ', eta, ' '],
                                               max_value=number).start()
                self.progress_iteration = -1
            elif finish:
                self.progress_iteration += 1
                self.progress.update(self.progress_iteration)
                self.progress.finish()
            else:
                self.progress_iteration += 1
                self.progress.update(self.progress_iteration)

    def _setup(self, pixels, wavelengths):
        # check inputs
        pixels = self.solution._parse_pixels(pixels)
        wavelengths = self.solution._parse_wavelengths(wavelengths)
        return pixels, wavelengths

    def _acquire_data(self, h5_safe, n_data, output_queue):
        if self._acquired == n_data:
            not_complete = False
            self._acquired = 0
        else:
            not_complete = True
            result = output_queue.get()
            computed_pixel = result["pixel"]
            computed_wavelengths = result["wavelengths"]
            fit_element = result["fit_element"]
            if h5_safe:
                dictionary = self.solution[computed_pixel[0], computed_pixel[1]]
                histogram_models = dictionary['histograms']
                for wavelength in computed_wavelengths:
                    logic = (wavelength == self.cfg.wavelengths)
                    model = fit_element['histograms'][logic][0]
                    histogram_models[logic] = model
            else:
                self.solution[computed_pixel[0], computed_pixel[1]] = fit_element
            self._acquired += 1
        return not_complete

    def _clean_up(self, input_queues, output_queue, progress_queue, workers,
                  progress_worker, events, h5_safe, n_data):
        # send an extra stop flag just in case
        for index, input_queue in enumerate(input_queues):
            while input_queue.qsize() > max(0, self._max_queue_size - 2):
                input_queue.get()
            input_queue.put({"stop": True})
        progress_queue.put({"stop": True})
        # check that all process have stopped
        finished = False
        while not finished:
            finished_list = [event.is_set() for event in events]
            finished = len(finished_list) == 0 or np.all(finished_list)
        # add sentinels to queues
        for input_queue in input_queues:
            input_queue.put(None)
        while output_queue.qsize() > max(0, self._max_queue_size - 1):
            # grab the last bit of data so that there is room in the queue for closing
            self._acquire_data(h5_safe, n_data, output_queue)
        output_queue.put(None)
        progress_queue.put(None)
        # clean up input queues
        for input_queue in input_queues:
            while input_queue.get() is not None:
                pass
            input_queue.close()
        # clean up output queue
        while output_queue.get() is not None:
            pass
        output_queue.close()
        # close progress queue
        while progress_queue.get() is not None:
            pass
        progress_queue.close()
        # let all processes finish
        for event in events:
            event.set()
        # close and join workers
        for worker in workers:
            log.info("PID {0} ... exiting".format(worker.pid))
            worker.terminate()
            worker.join()
        if progress_worker is not None:
            log.info("PID {0} ... exiting".format(progress_worker.pid))
            progress_worker.terminate()
            progress_worker.join()


class Worker(mp.Process):
    """Worker class for running methods in the wavelength calibration in parallel."""
    def __init__(self, configuration, method, event, input_queue, output_queue=None,
                 progress_queue=None):
        super(Worker, self).__init__()
        self.calibrator = Calibrator(configuration)
        self.method = method
        self.input_queue = input_queue
        self.output_queue = output_queue
        self.progress_queue = progress_queue
        self.finished = event
        self.start()

    def run(self):
        """This method gets called on the instantiation of the object."""
        try:
            while not self.finished.is_set():
                # get next bit of data to analyze
                kwargs = self.input_queue.get()
                # check for stopping condition
                stop = kwargs.pop("stop", False)
                if stop:
                    self.finished.set()
                else:
                    # pop kwargs that may not be arguments to the requested method
                    fit_element = kwargs.pop("fit_element", False)
                    pixel = kwargs.pop("pixel", False)
                    wavelengths = kwargs.pop("wavelengths", False)
                    # get the verbose keyword to defer to the progress worker
                    verbose = kwargs.get("verbose", False)

                    # supplying pixel means we are running one of the three main methods
                    if pixel is not False:
                        pixel, wavelengths = self.calibrator._setup(pixel, wavelengths)
                        kwargs['pixels'] = pixel
                        kwargs['wavelengths'] = wavelengths
                        kwargs['verbose'] = False

                    # supplying fit_element means we are overloading the local fit element
                    if fit_element is not False:
                        self.calibrator.solution[pixel[0], pixel[1]] = fit_element

                    # run the requested method
                    getattr(self.calibrator, self.method)(**kwargs)

                    # output data into queue if we are running one of the main methods
                    if pixel is not False and self.output_queue is not None:
                        fit_element = self.calibrator.solution[pixel[0], pixel[1]]
                        self.output_queue.put({"pixel": pixel, "wavelengths": wavelengths,
                                               "fit_element": fit_element})
                        self.progress_queue.put({"verbose": verbose})
        except KeyboardInterrupt:
            self.finished.set()
            self.finished.wait()
        except Exception as error:
            self.finished.set()
            raise error


class Solution(object):
    yaml_tag = '!wsoln'

    """Solution class for the wavelength calibration. Initialize with either the file_name
    argument or both the fit_array and configuration arguments."""
    def __init__(self, file_path=None, fit_array=None, configuration=None, beam_map=None,
                 beam_map_flags=None, solution_name='solution.npz'):

        self.solution_name = solution_name
        # load in solution and configuration objects
        if fit_array is not None and configuration is not None and beam_map is not None:
            self._fit_array = fit_array
            self.cfg = configuration
            # TODO: integrate beam map object
            self._beam_map = beam_map
            self._beam_map_flags = beam_map_flags
        elif file_path is not None:
            self.load(file_path)
        else:
            message = ('provide either a file_path or both the fit_array and '
                       'configuration arguments')
            raise ValueError(message)

        self.save_path = os.path.join(self.cfg.out_directory, self.solution_name)

        # load in fitting models
        self.histogram_model_list = [getattr(wm, name) for _, name in
                                     enumerate(self.cfg.histogram_model_names)]
        self.calibration_model_list = [getattr(wm, name) for _, name in
                                       enumerate(self.cfg.calibration_model_names)]

        self._parse = True
        self._color_map = cm.get_cmap('viridis')
        x_pixels = np.indices(self.beam_map.shape)[0, :, :].ravel()
        y_pixels = np.indices(self.beam_map.shape)[1, :, :].ravel()
        lookup_table = np.array([self.beam_map.ravel(), x_pixels, y_pixels])
        lookup_table = lookup_table[:, lookup_table[0, :].argsort()]
        res_ids = np.arange(0, lookup_table[0, :].max() + 1)
        self._reverse_beam_map = np.zeros((2, res_ids.size), dtype=int)
        indices = np.searchsorted(res_ids, lookup_table[0, :])
        self._reverse_beam_map[:, indices] = lookup_table[1:, :]
        self._type = np.vectorize(type, otypes=[str])

    @classmethod
    def to_yaml(cls, representer, node):
        return representer.represent_mapping(cls.yaml_tag, {'file':node.save_path})

    @classmethod
    def from_yaml(cls, constructor, node):
        return cls(file_path=mkidcore.config.extract_from_node('file', node)['file'])

    def __getitem__(self, key):
        results = np.atleast_2d(self._fit_array[key])
        empty = (results == np.array([None]))
        if empty.any():
            new_key = key
            if not isinstance(key[0], slice):
                new_key = (slice(new_key[0], new_key[0] + 1), new_key[1])
            if not isinstance(key[1], slice):
                new_key = (new_key[0], slice(new_key[1], new_key[1] + 1))
            start0 = new_key[0].start if new_key[0].start is not None else 0
            start1 = new_key[1].start if new_key[1].start is not None else 0
            step0 = new_key[0].step if new_key[0].step is not None else 1
            step1 = new_key[1].step if new_key[1].step is not None else 1
            for index, entry in np.ndenumerate(results):
                if empty[index]:
                    pixel = np.array((index[0] * step0 + start0,
                                      index[1] * step1 + start1)).squeeze()
                    pixel = (pixel[0], pixel[1])  # ensures pixel is a tuple of integers
                    res_id = self.beam_map[pixel[0], pixel[1]]
                    histogram_models = np.array(
                        [self.histogram_model_list[0](pixel=pixel, res_id=res_id)
                         for _ in range(len(self.cfg.wavelengths))])
                    calibration_model = self.calibration_model_list[0](pixel=pixel,
                                                                       res_id=res_id)
                    self._fit_array[pixel] = {'histograms': histogram_models,
                                              'calibration': calibration_model}
        results = self._fit_array[key]
        if isinstance(results, np.ndarray) and results.size == 1:
            results = results[0]
        return results

    def __setitem__(self, key, value):
        self._fit_array[key] = value

    def save(self, save_name=None):
        """Save the solution to a file whose name is determined by the configuration."""
        # TODO: saving and loading is slow: only save parts needed to recreate solution
        if save_name is not None:
            save_path = os.path.join(self.cfg.out_directory, save_name)
        # make sure the configuration is pickleable if created from __main__
        if self.cfg.__class__.__module__ == "__main__":
            from mkidpipeline.calibration.wavecal import Configuration
            self.cfg = Configuration(self.cfg.configuration_path,
                                     solution_name=self.solution_name)

        log.info("Saving solution to {}".format(save_path))
        np.savez(save_path, fit_array=self._fit_array,
                 configuration=self.cfg, beam_map=self._beam_map,
                 beam_map_flags=self._beam_map_flags)

    def load(self, file_path):
        log.info("Loading solution from {}".format(file_path))
        try:
            npz_file = np.load(file_path)
            self._fit_array = npz_file['fit_array']
            self.cfg = npz_file['configuration'].item()
            self._beam_map = npz_file['beam_map']
            self._beam_map_flags = npz_file['beam_map_flags']
            self.solution_name = os.path.basename(file_path)
        except (OSError, KeyError):
            message = "Failed to interpret '{}' as a wavecal solution object"
            raise OSError(message.format(file_path))

    @property
    def beam_map(self):
        """ResIDs for the x and y positions on the array (beam_map[x_ind, y_ind])."""
        return self._beam_map

    @property
    def beam_map_flags(self):
        """Beam map flags for the x and y positions on the array
         (beam_map_flags[x_ind, y_ind])."""
        return self._beam_map_flags

    def resolving_powers(self, pixel=None, res_id=None, wavelengths=None):
        """
        Returns the resolving power for a resonator specified by either its pixel
        (x_cord, y_cord) or its res_id.

        Args:
            pixel: the x and y position pixel in question. Can use res_id keyword-arg
                   instead. (length 2 list of integers)
            res_id: the resonator ID for the pixel in question. Can use pixel keyword-arg
                    instead. (integer)
            wavelengths: list of wavelengths to report resolving powers for. All
                         resolving powers for valid wavelengths will be returned if it is
                         not specified
        Returns:
            resolving_powers: array of resolving powers of the same length as wavelengths
        """
        pixel, _ = self._parse_resonators(pixel, res_id)
        wavelengths = self._parse_wavelengths(wavelengths)
        self._parse = False
        resolving_powers = np.zeros((len(wavelengths),))
        good = self.has_good_histogram_solutions(wavelengths, pixel=pixel)
        if self.has_good_calibration_solution(pixel=pixel):
            calibration_function = self.calibration_function(pixel=pixel)
            models = self.histogram_models(wavelengths, pixel=pixel)
            for index, wavelength in enumerate(wavelengths):
                if good[index]:
                    fwhm = (calibration_function(models[index].nhm) -
                            calibration_function(models[index].phm))
                    energy = calibration_function(models[index].signal_center.value)
                    resolving_powers[index] = energy / fwhm
                else:
                    resolving_powers[index] = np.nan
        else:
            resolving_powers[:] = np.nan
        self._parse = True
        return resolving_powers

    def find_resolving_powers(self, wavelengths=None, minimum=None, maximum=None,
                              feedline=None):
        """
        Returns a tuple containing an array of resolving powers and a corresponding res_id
        array.

        Args:
            wavelengths: list of wavelengths to report resolving powers for. All
                         resolving powers for valid wavelengths will be returned if it is
                         not specified
            minimum: only report median resolving powers above this value. No lower bound
                     is used if it is not specified.
            maximum: only report median resolving powers below this value. No upper bound
                     is used if it is not specified.
            feedline: integer corresponding to the feedline from which to use. All
                      feedlines are used if it is not specified.
        Returns:
            resolving_powers: an MxN array of resolving powers where M is the number of
                              res_ids the search criterion and N is the number of
                              wavelengths requested.
        """
        wavelengths = self._parse_wavelengths(wavelengths)
        res_ids = self._parse_res_ids()
        pixels, _ = self._parse_resonators(res_ids=res_ids)
        resolving_powers = np.empty((res_ids.size, len(wavelengths)))
        resolving_powers.fill(np.nan)
        for index, pixel in enumerate(pixels.T):
            in_feedline = (np.floor(res_ids[index] / 10000) == feedline
                           if feedline is not None else True)
            if in_feedline:
                r = self.resolving_powers(pixel=pixel, wavelengths=wavelengths)
                resolving_powers[index, :] = r
        with warnings.catch_warnings():
            # rows with all nan values will give an unnecessary RuntimeWarning
            warnings.simplefilter("ignore", category=RuntimeWarning)
            r_median = np.nanmedian(resolving_powers, axis=1)

        # find resolving powers
        if minimum is None and maximum is None:
            logic = slice(None)
        else:
            if minimum is None:
                minimum = -np.inf
            if maximum is None:
                maximum = np.inf
            with warnings.catch_warnings():
                # rows with all nan values will give an unnecessary RuntimeWarning
                warnings.simplefilter("ignore", category=RuntimeWarning)
                logic = np.logical_and(r_median >= minimum, r_median <= maximum)
        resolving_powers = resolving_powers[logic, :]
        res_ids = res_ids[logic]

        # remove res_ids with no resolving powers at any wavelength
        no_resolving_power = np.logical_not(np.isnan(resolving_powers).all(axis=1))
        res_ids = res_ids[no_resolving_power]
        resolving_powers = resolving_powers[no_resolving_power, :]

        # sort in descending order by resolving power
        sorted_indices = np.argsort(np.nanmedian(resolving_powers, axis=1))[::-1]
        resolving_powers = resolving_powers[sorted_indices, :]
        res_ids = res_ids[sorted_indices]

        return resolving_powers, res_ids

    def responses(self, pixel=None, res_id=None, wavelengths=None):
        """
        Returns the model phase distribution centers for a resonator specified by either
        its pixel (x_cord, y_cord) or its res_id.

        Args:
            pixel: the x and y position pixel in question. Can use res_id keyword-arg
                   instead. (length 2 list of integers)
            res_id: the resonator ID for the pixel in question. Can use pixel keyword-arg
                    instead. (integer)
            wavelengths: list of wavelengths to report resolving powers for. All
                         responses for valid wavelengths will be returned if it is
                         not specified
        Returns:
            responses: array of responses of the same length as wavelengths
        """
        pixel, _ = self._parse_resonators(pixel, res_id)
        wavelengths = self._parse_wavelengths(wavelengths)
        self._parse = False
        responses = np.zeros((len(wavelengths),))
        good = self.has_good_histogram_solutions(wavelengths, pixel=pixel)
        if self.has_good_calibration_solution(pixel=pixel):
            models = self.histogram_models(wavelengths, pixel=pixel)
            for index, wavelength in enumerate(wavelengths):
                if good[index]:
                    responses[index] = models[index].signal_center.value
                else:
                    responses[index] = np.nan
        else:
            responses[:] = np.nan
        self._parse = True
        return responses

    def find_responses(self, wavelengths=None, feedline=None):
        """
        Returns a tuple containing an array of model phase distribution centers and a
        corresponding res_id array.

        Args:
            wavelengths: list of wavelengths to report resolving powers for. All
                         resolving powers for valid wavelengths will be returned if it is
                         not specified
            feedline: integer corresponding to the feedline from which to use. All
                      feedlines are used if it is not specified.
        Returns:
            responses: an MxN array of responses where M is the number of res_ids the
                       search criterion and N is the number of wavelengths requested.
        """
        wavelengths = self._parse_wavelengths(wavelengths)
        res_ids = self._parse_res_ids()
        pixels, _ = self._parse_resonators(res_ids=res_ids)
        responses = np.empty((res_ids.size, len(wavelengths)))
        responses.fill(np.nan)
        for index, pixel in enumerate(pixels.T):
            in_feedline = (np.floor(res_ids[index] / 10000) == feedline
                           if feedline is not None else True)
            if in_feedline:
                r = self.responses(pixel=pixel, wavelengths=wavelengths)
                responses[index, :] = r

        # remove res_ids with no responses at any wavelength
        no_response = np.logical_not(np.isnan(responses).all(axis=1))
        res_ids = res_ids[no_response]
        responses = responses[no_response, :]

        # sort in ascending order by response
        sorted_indices = np.argsort(np.nanmedian(responses, axis=1))
        responses = responses[sorted_indices, :]
        res_ids = res_ids[sorted_indices]

        return responses, res_ids

    def set_calibration_model(self, model, pixel=None, res_id=None):
        """Set the calibration model to model for the specified resonator."""
        pixel, _ = self._parse_resonators(pixel, res_id)
        model = self._parse_models(model, 'calibration')[0]
        self[pixel[0], pixel[1]]['calibration'] = model

    def calibration_model(self, pixel=None, res_id=None):
        """Returns the model used for the calibration fit for a particular resonator."""
        pixel, _ = self._parse_resonators(pixel, res_id)
        return self[pixel[0], pixel[1]]['calibration']

    def calibration_parameters(self, pixel=None, res_id=None):
        """Returns the fit parameters for the calibration solution for a particular
         resonator."""
        pixel, _ = self._parse_resonators(pixel, res_id)
        model = self.calibration_model(pixel=pixel)
        return model.best_fit_result.params

    def calibration_model_name(self, pixel=None, res_id=None):
        """Returns the name of the model used for the calibration fit for a particular
        resonator."""
        pixel, _ = self._parse_resonators(pixel, res_id)
        model = self.calibration_model(pixel=pixel)
        return type(model).__name__

    def calibration_function(self, pixel=None, res_id=None):
        """Returns a function of one argument that converts phase to fitted energy for a
        particular resonator."""
        pixel, _ = self._parse_resonators(pixel, res_id)
        model = self.calibration_model(pixel=pixel)

        return model.calibration_function

    def calibration(self, pixel=None, res_id=None):
        """Returns a tuple of the  phases, energies, and phase errors (1 sigma) data
        points for a particular resonator. Only includes points that have good histogram
        fits."""
        pixel, _ = self._parse_resonators(pixel, res_id)
        model = self.calibration_model(pixel=pixel)
        return model.x, model.y, np.sqrt(model.variance)

    def has_good_calibration_solution(self, pixel=None, res_id=None):
        """Returns True if the resonator has a good wavelength calibration fit. Returns
         False otherwise."""
        pixel, _ = self._parse_resonators(pixel, res_id)
        if not isinstance(self._fit_array[pixel[0], pixel[1]][0], dict):
            return False
        model = self.calibration_model(pixel=pixel)
        return model.has_good_solution()

    def calibration_flag(self, pixel=None, res_id=None):
        """Returns the numeric flag corresponding to the wavecal fit condition for a
        particular resonator."""
        pixel, _ = self._parse_resonators(pixel, res_id)
        model = self.calibration_model(pixel=pixel)
        return model.flag

    def set_histogram_models(self, models, wavelengths=None, pixel=None, res_id=None):
        """Set the histogram models to models for a particular resonator at the specified
        wavelengths."""
        pixel, _ = self._parse_resonators(pixel, res_id)
        wavelengths = self._parse_wavelengths(wavelengths)
        models = self._parse_models(models, 'histograms', wavelengths=wavelengths)
        logic = (wavelengths == self.cfg.wavelengths)
        self[pixel[0], pixel[1]]['histograms'][logic] = models

    def histogram_models(self, wavelengths=None, pixel=None, res_id=None):
        """Returns a numpy array of models used for the histogram fit for a particular
        resonator at the specified wavelengths wavelength."""
        pixel, _ = self._parse_resonators(pixel, res_id)
        wavelengths = self._parse_wavelengths(wavelengths)
        logic = (wavelengths == self.cfg.wavelengths)
        models = self[pixel[0], pixel[1]]['histograms'][logic]
        return models

    def histogram_parameters(self, wavelengths=None, pixel=None, res_id=None):
        """Returns a numpy array of the fit parameters for the histogram solutions for a
        particular resonator."""
        pixel, _ = self._parse_resonators(pixel, res_id)
        wavelengths = self._parse_wavelengths(wavelengths)
        models = self.histogram_models(wavelengths, pixel=pixel)
        parameters = np.array([model.best_fit_result.params
                               if model.best_fit_result is not None else None
                               for model in models], dtype=object)
        return parameters

    def histogram_model_names(self, wavelengths=None, pixel=None, res_id=None):
        """Returns a numpy array of the names of the models used for the histogram fits
        for a particular resonator at the specified wavelengths."""
        pixel, _ = self._parse_resonators(pixel, res_id)
        wavelengths = self._parse_wavelengths(wavelengths)
        models = self.histogram_models(wavelengths, pixel=pixel)
        names = np.array([type(model).__name__ for model in models])
        return names

    def histogram_functions(self, wavelengths=None, pixel=None, res_id=None):
        """Returns a numpy array of functions of one argument that convert phase to fitted
        histogram counts for a particular resonator at the specified wavelengths."""
        pixel, _ = self._parse_resonators(pixel, res_id)
        wavelengths = self._parse_wavelengths(wavelengths)
        models = self.histogram_models(wavelengths, pixel=pixel)
        functions = np.array([model.histogram_function for model in models])
        return functions

    def histograms(self, wavelengths=None, pixel=None, res_id=None):
        """Returns a numpy array of histogram tuples (bin centers, counts) for a
        particular resonator at the specified wavelengths."""
        pixel, _ = self._parse_resonators(pixel, res_id)
        wavelengths = self._parse_wavelengths(wavelengths)
        models = self.histogram_models(wavelengths, pixel=pixel)
        data = np.empty(models.shape, dtype=object)
        for index, model in enumerate(models):
            data[index] = (model.x, model.y)
        return data

    def has_good_histogram_solutions(self, wavelengths=None, pixel=None, res_id=None):
        """Returns a boolean numpy array. Each element is True if the resonator has a good
        histogram fit and False otherwise for the corresponding wavelength.
        """
        pixel, _ = self._parse_resonators(pixel, res_id)
        if not isinstance(self._fit_array[pixel[0], pixel[1]][0], dict):
            return False
        models = self.histogram_models(wavelengths, pixel=pixel)
        good = np.array([model.has_good_solution() for model in models])
        return good

    def has_data(self, wavelengths=None, pixel=None, res_id=None):
        """Returns a boolean numpy array. Each element is True if the resonator has
        histogram data computed for it and False otherwise for the corresponding
        wavelength."""
        pixel, _ = self._parse_resonators(pixel, res_id)
        wavelengths = self._parse_wavelengths(wavelengths)
        if not isinstance(self._fit_array[pixel[0], pixel[1]][0], dict):
            return False
        models = self.histogram_models(wavelengths, pixel=pixel)
        data = np.array([model.x is not None and model.y is not None for model in models])
        return data

    def histogram_flags(self, wavelengths=None, pixel=None, res_id=None):
        """Returns a numpy array of numeric flags corresponding to the histogram fit
        condition for a particular resonator at the specified wavelengths."""
        pixel, _ = self._parse_resonators(pixel, res_id)
        wavelengths = self._parse_wavelengths(wavelengths)
        models = self.histogram_models(wavelengths, pixel=pixel)
        flags = np.array([model.flag for model in models])
        return flags

    def bin_widths(self, wavelengths=None, pixel=None, res_id=None):
        """Returns a numpy array of the histogram bin widths for a particular resonator at
        a the specified wavelengths."""
        pixel, _ = self._parse_resonators(pixel, res_id)
        wavelengths = self._parse_wavelengths(wavelengths)
        models = self.histogram_models(wavelengths, pixel=pixel)
        widths = np.array([np.abs(np.diff(model.x))[0] for model in models])
        return widths

    def plot_calibration(self, axes=None, pixel=None, res_id=None, r_text=True,
                         **model_kwargs):
        """
        Plot the phase to energy calibration for a pixel from this solution object.
        Provide either the pixel location pixel=(x_coord, y_coord) or the res_id for the
        resonator.

        Args:
            axes: matplotlib Axes object on which to display the plot. If no axes object
                  is provided a new figure will be made.
            pixel: the x and y position for the plotted pixel. Can use res_id
                   keyword-arg instead. (length 2 list of integers)
            res_id: the resonator ID for the plotted pixel. Can use pixel keyword-arg
                    instead. (integer)
            r_text: optional boolean that controls whether information about the median
                    energy resolution is added to the plot
            model_kwargs: options to be passed to the model plot function
        Returns:
            axes: a matplotlib Axes object
        """
        pixel, _ = self._parse_resonators(pixel, res_id)
        message = "plotting calibration fit for pixel ({}, {})"
        log.debug(message.format(pixel[0][0], pixel[1][0]))
        model = self.calibration_model(pixel=pixel)
        axes = model.plot(axes=axes, **model_kwargs)
        if r_text:
            x_limit = axes.get_xlim()
            y_limit = axes.get_ylim()
            dx = x_limit[1] - x_limit[0]
            dy = y_limit[1] - y_limit[0]
            r = self.resolving_powers(pixel=pixel)
            with warnings.catch_warnings():
                # all nan values will give an unnecessary RuntimeWarning
                warnings.simplefilter("ignore", category=RuntimeWarning)
                r = np.nanmedian(r)
            text = model_kwargs.get("text", True)
            if text:
                position = 0.06
            else:
                position = 0.01
            axes.text(x_limit[0] + 0.01 * dx, y_limit[1] - position * dy,
                      "Median R = {0}".format(round(r, 2)), ha='left', va='top')
        return axes

    def plot_histograms(self, axes=None, pixel=None, res_id=None, wavelengths=None,
                        squeeze=False, **model_kwargs):
        """
        Plot the histogram fits for a pixel from this solution object. Provide either the
        pixel location pixel=(x_coord, y_coord) or the res_id for the resonator.

        Args:
            axes: matplotlib Axes object on which to display the plot. If no axes object
                  is provided a new figure will be made. If more than one wavelength is
                  requested, the figure associated with the axes will be cleared and used
                  for the required subplots.
            pixel: the x and y position for the plotted pixel. Can use res_id
                   keyword-arg instead. (length 2 list of integers)
            res_id: the resonator ID for the plotted pixel. Can use pixel keyword-arg
                    instead. (integer)
            wavelengths: list of wavelengths to plot. All are plotted if not specified.
            squeeze: optional boolean controlling whether the returned axes array is
                     squeezed
            model_kwargs: options to be passed to the model plot function
        Returns:
            axes: a matplotlib Axes object or an array of Axes objects
        """
        pixel, res_id = self._parse_resonators(pixel, res_id, return_res_ids=True)
        message = "plotting phase response histogram for pixel ({}, {})"
        log.debug(message.format(pixel[0][0], pixel[1][0]))
        wavelengths = self._parse_wavelengths(wavelengths)
        models = self.histogram_models(wavelengths, pixel=pixel)
        # just output the model plot if only one wavelength requested
        if wavelengths.size == 1:
            return models[0].plot(axes=axes, **model_kwargs)

        # determine geometry
        share_x = False
        share_y = False
        if len(wavelengths) > 6:
            n_rows = 3
            share_x = 'col'
            share_y = 'row'
        elif len(wavelengths) < 3:
            n_rows = 1
        else:
            n_rows = 2
        n_cols = int(np.ceil(len(wavelengths) / n_rows))
        figure_size = (4 * n_cols, 3 * n_rows)

        # setup subplots
        subplot_kwargs = {'nrows': n_rows,  # number of rows in the axes grid
                          'ncols': n_cols,  # number of columns in the axes grid
                          'sharex': share_x,  # sets behavior of the x axis
                          'sharey': share_y,  # sets behavior of the y axis
                          'figsize': figure_size,  # only used if figure hasn't been made
                          'squeeze': False}  # defer squeezing output array
        if axes is not None:
            figure_number = axes.figure.number
            subplot_kwargs['num'] = figure_number  # identifies current figure
            subplot_kwargs['clear'] = True  # clears current figure
        _, axes_grid = plt.subplots(**subplot_kwargs)

        # turn off some model plot defaults unless specified originally
        model_kwargs['text'] = model_kwargs.get('text', False)
        model_kwargs['legend'] = model_kwargs.get('legend', False)
        model_kwargs['title'] = model_kwargs.get('title', False)
        model_kwargs['x_label'] = model_kwargs.get('x_label', False)
        model_kwargs['y_label'] = model_kwargs.get('y_label', False)

        # add the plots to the subplots
        for index, axes in np.ndenumerate(axes_grid):
            linear_index = np.ravel_multi_index(index, dims=axes_grid.shape)
            if linear_index >= len(wavelengths):
                continue
            axes = models[linear_index].plot(axes=axes, **model_kwargs)
            if model_kwargs['text']:
                position = 0.08
            else:
                position = 0.01
            x_limit = axes.get_xlim()
            y_limit = axes.get_ylim()
            dx = x_limit[1] - x_limit[0]
            dy = y_limit[1] - y_limit[0]
            axes.text(x_limit[0] + 0.01 * dx, y_limit[1] - position * dy,
                      "{} nm".format(wavelengths[linear_index]), ha='left', va='top')

        # add figure labels
        rect = [.02, .05, .98, .95]
        axes_grid[0, 0].figure.text(rect[0], 0.5, 'counts per bin width',
                                    va='center', ha='right', rotation='vertical')
        axes_grid[0, 0].figure.text(0.5, rect[1], 'phase [degrees]', ha='center',
                                    va='top')
        title = "Pixel ({}, {}) : ResID {}"
        axes_grid[0, 0].figure.suptitle(title.format(pixel[0][0], pixel[1][0], res_id))

        # configure plot legend
        fit_accepted = lines.Line2D([], [], color='green', label='fit accepted')
        fit_rejected = lines.Line2D([], [], color='red', label='fit rejected')
        axes_grid[0, 0].legend(handles=[fit_accepted, fit_rejected], loc=3,
                               bbox_to_anchor=(0, 1.02, 1, .102), ncol=2)

        plt.tight_layout(rect=rect)
        if squeeze:
            axes_grid.squeeze()
        return axes_grid

    def plot_r_histogram(self, axes=None, wavelengths=None, feedline=None, r=None):
        """
        Plot a histogram of the energy resolution, R, for each wavelength in the
        wavelength calibration solution object.

        Args:
            axes: matplotlib Axes object on which to display the plot. If no axes object
                  is provided a new figure will be made.
            wavelengths: a list of wavelengths to include in the plot.
                         The default is to use all.
            feedline: only resonators from this feedline will be used to make the plot.
                      All are used if set to None.
            r: a NxM array of resolving powers to histogram where M corresponds to the
               wavelengths list. If none, they are calculated from the solution object.
               feedline is ignored if used.
        Returns:
            axes: a matplotlib Axes object
        """
        log.debug("plotting resolving power histogram")
        # check inputs
        wavelengths = self._parse_wavelengths(wavelengths)
        # make sure r is defined
        if r is None:
            r, _ = self.find_resolving_powers(wavelengths=wavelengths, feedline=feedline)
        max_r = np.nanmax(r)
        # make sure axes is defined
        if axes is None:
            _, axes = plt.subplots()
        # make a color bar if there are a lot of wavelengths
        color_bar = len(wavelengths) >= 10
        if color_bar:
            self._plot_color_bar(axes, wavelengths)
        # plot each histogram
        max_counts = []
        for index, wavelength in enumerate(wavelengths):
            # pull out relevant data
            r_wavelength = r[:, index]
            r_wavelength = r_wavelength[np.logical_not(np.isnan(r_wavelength))]
            # histogram data
            counts, edges = np.histogram(r_wavelength, bins=30, range=(0, 1.1 * max_r))
            bin_widths = np.diff(edges)
            centers = edges[:-1] + bin_widths[0] / 2.0
            bins = centers
            # calculate median
            if len(r_wavelength) > 0:
                median = np.round(np.median(r_wavelength), 2)
            else:
                median = np.nan
            # plot histogram
            label = "{0} nm, Median R = {1}".format(wavelength, median)
            scale = ((1 / wavelength - 1 / np.max(wavelengths)) /
                     (1 / np.min(wavelengths) - 1 / np.max(wavelengths)))
            color = self._color_map(scale)
            axes.step(bins, counts, color=color, linewidth=2, label=label, where="mid")
            axes.axvline(x=median, linestyle='--', color=color, linewidth=2)
            max_counts.append(np.max(counts))
        # set up axis
        if np.max(max_counts) != 0:
            axes.set_ylim([0, 1.2 * np.max(max_counts)])
        axes.set_xlabel(r'R [E/$\Delta$E]')
        axes.set_ylabel('counts per bin width')
        # add legend if there's no color bar
        if not color_bar:
            axes.legend(fontsize=6)
        # tighten up plot
        plt.tight_layout()

        return axes

    def plot_response_histogram(self, axes=None, wavelengths=None, feedline=None,
                                responses=None):
        """
        Plot a histogram of the model phase distribution centers for the solution object.

        Args:
            axes: matplotlib Axes object on which to display the plot. If no axes object
                  is provided a new figure will be made.
            wavelengths: a list of wavelengths to include in the plot.
                         The default is to use all.
            feedline: only resonators from this feedline will be used to make the plot.
                      All are used if set to None.
            responses: a NxM array of responses to histogram where M corresponds to the
                       wavelengths list. If none, they are calculated from the solution
                       object. feedline is ignored if used.
        Returns:
            axes: a matplotlib Axes object
        """
        log.debug("plotting pixel response histogram")
        # check inputs
        wavelengths = self._parse_wavelengths(wavelengths)
        # get the phase distribution centers
        if responses is None:
            responses, _ = self.find_responses(wavelengths, feedline=feedline)

        # make sure axes is defined
        if axes is None:
            _, axes = plt.subplots()
        # make a color bar if there are a lot of wavelengths
        color_bar = (len(wavelengths) >= 10)
        if color_bar:
            self._plot_color_bar(axes, wavelengths)

        max_counts = []
        bin_width = 0
        for wavelength_index, wavelength in enumerate(wavelengths):
            # collect the responses for each wavelength
            wavelength_responses = responses[:, wavelength_index]
            logic = np.logical_not(np.isnan(wavelength_responses))
            wavelength_responses = wavelength_responses[logic]

            # make histogram
            counts, edges = np.histogram(wavelength_responses, bins=30, range=(-150, -20))
            bin_width = np.diff(edges)[0]
            bin_centers = edges[:-1] + bin_width / 2.0
            if len(bin_centers) > 0:
                median = np.round(np.median(wavelength_responses), 2)
            else:
                median = np.nan
            # plot data
            label = "{0} nm, Median = {1}".format(wavelength, median)
            scale = ((1 / wavelength - 1 / np.max(wavelengths)) /
                     (1 / np.min(wavelengths) - 1 / np.max(wavelengths)))
            color = self._color_map(scale)
            axes.step(bin_centers, counts, color=color, linewidth=2, where="mid",
                      label=label)
            axes.axvline(x=median, linestyle='--', color=color, linewidth=2)
            max_counts.append(np.max(counts))
        # fix y axis
        if np.max(max_counts) != 0:
            axes.set_ylim([0, 1.2 * np.max(max_counts)])
        # make legend
        if not color_bar:
            axes.legend(fontsize=6)
        # make axis labels
        axes.set_xlabel('gaussian center [degrees]')
        axes.set_ylabel('counts per {:.2f} degrees'.format(bin_width))
        plt.tight_layout()
        return axes

    def plot_r_vs_f(self, axes=None, feedline=None, r=None, res_ids=None):
        """
        Plot the median energy resolution over all wavelengths against the resonance
        frequency.

        Args:
            axes: matplotlib Axes object on which to display the plot. If no axes object
                  is provided a new figure will be made.
            feedline: only resonators from this feedline will be used to make the plot.
                      All are used if set to None. Ignored if r and res_ids is used.
            r: a NxM array of resolving powers to histogram where M corresponds to the
               wavelengths list. If none, they are calculated from the solution object.
               res_ids must also be specified. feedline is ignored if used.
            res_ids: an array of length N that corresponds to the array of resolving
                     powers. r must also be specified. feedline is ignored if used.
        Returns:
            axes: a matplotlib Axes object
        """
        log.debug("plotting r vs f scatter plot")
        # check inputs
        if (res_ids is None and r is not None) or (res_ids is not None and r is None):
            raise ValueError("either specify both r and res_ids or neither")
        # make sure r and res_ids are defined
        if r is None:
            r, res_ids = self.find_resolving_powers(feedline=feedline)
        # make sure axes is defined
        if axes is None:
            _, axes = plt.subplots()
        # load in the data
        try:
            data = self.load_frequency_files(self.cfg.templar_configuration_path)
        except RuntimeError:
            data = np.array([[np.nan, np.nan]])
        # find the median r values for plotting
        with warnings.catch_warnings():
            # rows with all nan values will give an unnecessary RuntimeWarning
            warnings.simplefilter("ignore", category=RuntimeWarning)
            r = np.nanmedian(r, axis=1)
        # match res_ids with frequencies
        frequencies = []
        resolutions = []
        for id_index, id_ in enumerate(res_ids):
            index = np.where(id_ == data[:, 0])
            no_duplicates = (len(index[0]) == 1)
            not_nan = not np.isnan(r[id_index])
            good_solution = self.has_good_calibration_solution(res_id=id_)
            if no_duplicates and not_nan and good_solution:
                frequencies.append(data[index, 1])
                resolutions.append(r[id_index])
        frequencies = np.ndarray.flatten(np.array(frequencies))
        resolutions = np.ndarray.flatten(np.array(resolutions))
        # sort the resolutions by frequency
        indices = np.argsort(frequencies)
        frequencies = frequencies[indices]
        resolutions = resolutions[indices]
        # filter the data
        window = 0.3e9  # 200 MHz
        r = np.zeros(resolutions.shape)
        for index, _ in enumerate(resolutions):
            points = np.where(np.logical_and(frequencies > frequencies[index] -
                                             window / 2,
                                             frequencies < frequencies[index] +
                                             window / 2))
            if len(points[0]) > 0:
                r[index] = np.median(resolutions[points])
            else:
                r[index] = 0

        # plot the result
        axes.plot(frequencies / 1e9, r, color='k', label='median')
        axes.scatter(frequencies / 1e9, resolutions, s=3)
        axes.set_xlabel('resonance frequency [GHz]')
        axes.set_ylabel(r'R [E/$\Delta$E]')
        axes.legend(fontsize=6)
        plt.tight_layout()
        return axes

    def plot_resolution_image(self, axes=None, wavelength=None, r=None, res_ids=None):
        """
        Plots an image of the array with the energy resolution as a color for this
        solution object.

        Args:
            axes: matplotlib Axes object on which to display the plot. If no axes object
                  is provided a new figure will be made.
            wavelength: a specific wavelength to plot data for. If used the plot will not
                        be interactive. Specify zero to plot a boolean mask of good/bad
                        pixels
            r: a NxM array of resolving powers to histogram where M corresponds to the
               wavelengths list in the configuration file. If none, they are calculated
               from the solution object. If wavelength is specified, M needs to be 1.
               res_ids must also be specified for this parameter to be used.
            res_ids: an array of length N that corresponds to the array of resolving
                     powers. r must also be specified for this parameter to be used.
        Returns:
            axes: a matplotlib Axes object
            indexer: indexing class. The class must be kept in the current name space for
                     the buttons to work. Use plt.show(block=True) if the code is run
                     using a script.
        """
        log.debug("plotting resolution image")
        # check inputs
        if (res_ids is None and r is not None) or (res_ids is not None and r is None):
            raise ValueError("either specify both r and res_ids or neither")
        # make sure r and res_ids are defined
        if r is None:
            r, res_ids = self.find_resolving_powers()
        # get pixels
        pixels, res_ids = self._parse_resonators(res_ids=res_ids)
        not_interactive = False if wavelength is None else True
        if wavelength == 0:
            wavelengths = []
            number = 2
        else:
            wavelengths = self._parse_wavelengths(wavelength)
            number = 11

        shape = self.beam_map.shape
        r_cube = np.zeros((len(wavelengths) + 1, shape[1], shape[0]))
        for index, pixel in enumerate(pixels.T):
            if self.has_good_calibration_solution(pixel=pixel):
                for w_index, wavelength in enumerate(wavelengths):
                    r_cube[w_index, pixel[1], pixel[0]] = r[index, w_index]
                r_cube[-1, pixel[1], pixel[0]] = 1
        r_cube[np.isnan(r_cube)] = 0

        if axes is None:
            _, axes = plt.subplots(figsize=(8, 8))
        image = axes.imshow(r_cube[0])
        divider = make_axes_locatable(axes)
        width = axes_size.AxesY(axes, aspect=1. / 20)
        pad = axes_size.Fraction(0.5, width)
        cax = divider.append_axes("right", size=width, pad=pad)
        maximum = np.max(r_cube)
        color_bar_ticks = np.linspace(0., maximum, num=number)
        color_bar = axes.figure.colorbar(image, cax=cax, ticks=color_bar_ticks)
        color_bar.set_clim(vmin=0, vmax=maximum)
        if wavelength == 0:
            label = "Good / Bad"
        else:
            label = "R [E/$\Delta$E]"
        cax.get_yaxis().labelpad = 15
        cax.set_ylabel(label, rotation=270)
        color_bar.draw_all()

        plt.tight_layout()
        if not_interactive:
            if wavelength == 0:
                title = "Wavelength Calibrated Pixels"
            else:
                title = "Wavelength is {} nm".format(wavelength)
            axes.set_title(title)
            return axes, None

        plt.subplots_adjust(bottom=0.15)
        position = axes.get_position()
        middle = position.x0 + 3 * position.width / 4
        ax_prev = plt.axes([middle - 0.18, 0.05, 0.15, 0.03])
        ax_next = plt.axes([middle + 0.02, 0.05, 0.15, 0.03])
        ax_slider = plt.axes([position.x0, 0.05, position.width / 2, 0.03])

        class Index(object):
            def __init__(self, slider_axes, previous_axes, next_axes):
                self.ind = 0
                self.num = len(wavelengths)
                self.button_next = Button(next_axes, 'Next')
                self.button_next.on_clicked(self.next)
                self.button_previous = Button(previous_axes, 'Previous')
                self.button_previous.on_clicked(self.prev)
                self.slider = Slider(slider_axes, "Energy Resolution: {:.2f} nm"
                                     .format(wavelengths[0]), 0, self.num, valinit=0,
                                     valfmt='%d')
                self.slider.valtext.set_visible(False)
                self.slider.label.set_horizontalalignment('center')
                self.slider.on_changed(self.update)

                self.slider.label.set_position((0.5, -0.5))
                self.slider.valtext.set_position((0.5, -0.5))

            def next(self, event):
                log.debug("next button pressed " + str(event))
                i = (self.ind + 1) % (self.num + 1)
                self.slider.set_val(i)

            def prev(self, event):
                log.debug("previous button pressed " + str(event))
                i = (self.ind - 1) % (self.num + 1)
                self.slider.set_val(i)

            def update(self, i):
                self.ind = int(i)
                image.set_data(r_cube[self.ind])
                if self.ind != len(wavelengths):
                    self.slider.label.set_text("Energy Resolution: {:.2f} nm"
                                               .format(wavelengths[self.ind]))
                    cax.set_ylabel("R [E/$\Delta$E]", rotation=270)
                else:
                    self.slider.label.set_text("Wavelength Calibrated Pixels")
                    cax.set_ylabel("Good / Bad", rotation=270)
                if self.ind != len(wavelengths):
                    color_bar.set_clim(vmin=0, vmax=maximum)
                    ticks = np.linspace(0., maximum, num=11, endpoint=True)
                else:
                    color_bar.set_clim(vmin=0, vmax=1)
                    ticks = np.linspace(0., 1, num=2)
                color_bar.set_ticks(ticks)
                color_bar.draw_all()
                plt.draw()

        indexer = Index(ax_slider, ax_prev, ax_next)
        return axes, indexer

    def plot_summary(self, axes=None, feedline=None, save_name=None,
                     resolution_images=True, use_latex=True):
        """
        Plot a summary of the wavelength calibration solution object.

        Args:
            axes: matplotlib Axes object on which to display the plot. The figure
                  associated with the axes will be cleared and used for the required
                  subplots.
            feedline: only resonators from this feedline will be used to make the plot.
                      All are used if set to None.
            save_name: name of the pdf that's saved. No pdf is saved if set to None.
            resolution_images: boolean which determines if additional resolution_image
                               plots should be appended to the pdf. The figure axes for
                               these plots are appended to the returned axes array.
            use_latex: a boolean turning on or off latex compilation. Text will not print
                       nicely without a latex install.
        Returns:
            axes: an array of Axes objects if no save name is provided
        Notes:
            If save_name is not provided the matplotlib.rcParams will remain changed to
            use latex formatting until the python session has closed. They can be reset
            using 'matplotlib.rcParams.update(matplotlib.rcParamsDefault)', but doing so
            will break the ability to show the summary plot.

            The code may still not use latex even if use_latex is True if it is determined
            that the latex distribution is not compatible. However, the code may not be
            able to determine latex compatibility in all cases, so set use_latex=False if
            you know that latex compilation will not work on your system.
        """
        log.debug("making summary plot")
        # reversibly configure matplotlib rc if we can use latex
        tex_installed = (find_executable('latex') is not None and
                         find_executable('dvipng') is not None and
                         find_executable('ghostscript') is not None)
        if not tex_installed:
            log.warning("latex not configured to work with matplotlib")
        use_latex = use_latex and tex_installed
        old_rc = matplotlib.rcParams.copy()
        if use_latex:
            matplotlib.rc('text', usetex=True)
            matplotlib.rc('text.latex', unicode=True)
            preamble = (r"\usepackage{array}"  # for raggedright tables
                        r"\renewcommand{\arraystretch}{1.15}"  # table spacing increase
                        r"\setlength{\parindent}{0cm}"  # no paragraph indent
                        r"\catcode`\_=12")  # escape underscores for file names
            matplotlib.rc('text.latex', preamble=preamble)

        # setup subplots
        figure_size = (8.5, 11)
        if axes is not None:
            figure = axes.figure
            figure.clear()
        else:
            figure = plt.figure(figsize=figure_size)
        gs = gridspec.GridSpec(3, 2)
        axes_list = np.array([figure.add_subplot(gs[0, 0]), figure.add_subplot(gs[1, 0]),
                              figure.add_subplot(gs[2, 0]), figure.add_subplot(gs[:, 1])])

        # pre-calculate resolving powers and detector responses
        r, res_ids_r = self.find_resolving_powers(feedline=feedline)
        a, _ = self.find_responses(feedline=feedline)
        all_res_ids = self._parse_res_ids()
        if feedline is not None:
            all_res_ids = all_res_ids[np.floor(all_res_ids / 10000) == feedline]

        # plot the results
        self.plot_r_vs_f(axes=axes_list[0], r=r, res_ids=res_ids_r)
        self.plot_r_histogram(axes=axes_list[1], r=r)
        self.plot_response_histogram(axes=axes_list[2], responses=a)
        # get info on the solution
        histogram_names = []
        calibration_names = []
        photosensitive = 0
        completely_successful = 0
        n_wavelengths = len(self.cfg.wavelengths)
        beam_mapped = (self.beam_map_flags == 0).sum()
        n_pixels = len(all_res_ids)
        for res_id in res_ids_r:
            name = self.calibration_model_name(res_id=res_id)
            calibration_names.append(name)
            good_wavelengths = 0
            good_solutions = self.has_good_histogram_solutions(res_id=res_id)
            names = self.histogram_model_names(res_id=res_id)
            has_data = self.has_data(res_id=res_id)
            for index, wavelength in enumerate(self.cfg.wavelengths):
                if has_data[index]:
                    photosensitive += 1
                if good_solutions[index]:
                    good_wavelengths += 1
                    histogram_names.append(names[index])
            if good_wavelengths == len(self.cfg.wavelengths):
                completely_successful += 1
        histogram_success = len(histogram_names)
        calibration_success = len(calibration_names)
        # set up histogram table
        table_title = r"\textbf{Histogram Fits} \\"
        table_begin = r"\begin{tabular}{@{}>{\raggedright}p{2.5in} | p{0.7in}}"
        table = (r"number of histograms fit per pixel & {:d} \\"
                 r"number of successful fits & {:d} \\" +
                 r"pixels with all wavelength fits successful & {:.2f} \% \\ " +
                 r"fits successful & {:.2f} \% \\" +
                 r"fits successful out of photosensitive pixels & {:.2f} \% \\" +
                 r"fits successful out of beam-mapped pixels & {:.2f} \% \\" +
                 r"\hline ")
        for model_name in self.cfg.histogram_model_names:
            count = (np.array(histogram_names) == model_name).sum()
            table += (r"fits using {:s} & {:.2f} \% \\"
                      .format(model_name, count / len(histogram_names) * 100))
        table = table.format(n_wavelengths,
                             histogram_success,
                             completely_successful / n_pixels * 100,
                             histogram_success / (n_pixels * n_wavelengths) * 100,
                             histogram_success / photosensitive * 100,
                             histogram_success / (beam_mapped * n_wavelengths) * 100)
        table_end = r"\end{tabular} \\ \\ \\"
        histogram_table = table_title + table_begin + table + table_end
        # set up calibration table
        table_title = r"\textbf{Calibration Fits} \\"
        table = (r"number of successful fits & {:d} \\" +
                 r"fits successful & {:.2f} \% \\" +
                 r"fits successful out of photosensitive pixels & {:.2f} \% \\" +
                 r"fits successful out of beam-mapped pixels & {:.2f} \% \\" +
                 r"\hline ")
        for model_name in self.cfg.calibration_model_names:
            count = (np.array(calibration_names) == model_name).sum()
            table += (r"fits using {:s} & {:.2f} \% \\"
                      .format(model_name, count / len(calibration_names) * 100))
        table = table.format(calibration_success,
                             calibration_success / n_pixels * 100,
                             calibration_success / photosensitive * n_wavelengths * 100,
                             calibration_success / beam_mapped * 100)
        calibration_table = table_title + table_begin + table + table_end
        # set up additional text
        info = (r"\textbf{Solution File Name:} \\" +
                r"{} \\ \\ \\".format(self.solution_name))
        info += r" \begin{tabular}{@{}>{\raggedright}p{1.5in} | p{1.5in}}"
        info += r"\textbf{ObsFile Names:} & \textbf{Wavelengths [nm]:} \\"
        for index, file_name in enumerate(self.cfg.h5_file_names):
            info += r"{} & {} \\".format(os.path.basename(file_name), self.cfg.wavelengths[index])
        info += table_end

        # add text to axes
        text = histogram_table + calibration_table + info
        x_limit = axes_list[3].get_xlim()
        y_limit = axes_list[3].get_ylim()
        axes_list[3].text(x_limit[0], y_limit[1], text, va="top",
                          ha="left", wrap=True)
        # turn off axes on the right side of the page
        axes_list[3].set_axis_off()
        # add title
        figure.suptitle("Wavelength Calibration Solution Summary", fontsize=15)
        # tighten up axes
        rect = [0, 0, 1, .95]
        plt.tight_layout(rect=rect)
        # plot resolution images
        figures = [figure]
        if resolution_images:
            figure, axes = plt.subplots(figsize=figure_size)
            axes, _ = self.plot_resolution_image(axes=axes, wavelength=0, r=r,
                                                 res_ids=res_ids_r)
            axes_list = np.append(axes_list, axes)
            figures.append(figure)
            for wavelength in self.cfg.wavelengths:
                figure, axes = plt.subplots(figsize=figure_size)
                axes, _ = self.plot_resolution_image(axes=axes, wavelength=wavelength,
                                                     r=r, res_ids=res_ids_r)
                axes_list = np.append(axes_list, axes)
                figures.append(figure)
        # save the plots
        if save_name is not None:
            file_path = os.path.join(self.cfg.out_directory, save_name)
            with PdfPages(file_path) as pdf:
                for figure in figures:
                    try:
                        pdf.savefig(figure)
                    except (KeyError, RuntimeError, FileNotFoundError) as error:
                        # fall back to use_latex=False if the figure save fails
                        if isinstance(error, KeyError):
                            message = ("Latex is missing a font. Falling back to"
                                       "use_latex=False. Check the matplotlib log for "
                                       "details.")
                        else:
                            message = ("Latex generated an exception. Falling back to "
                                       "use_latex=False.")
                        log.warning(message)
                        matplotlib.rcParams.update(old_rc)
                        axes_list = self.plot_summary(feedline=feedline,
                                                      save_name=save_name,
                                                      resolution_images=resolution_images,
                                                      use_latex=False)
                        return axes_list

            # if saving close all figures and reset the rcParams
            for axes in axes_list:
                plt.close(axes.figure)
            matplotlib.rcParams.update(old_rc)
            # don't return the axes since they no longer will plot
            return
        return axes_list

    @staticmethod
    def load_frequency_files(config_file):
        """
        Gets the res_ids and frequencies from the templar configuration file

        Args:
            config_file: full path and file name of the templar configuration file.
                         (string)
        Returns:
            a numpy array of the frequency files that could be loaded from the templar
            configuration file vertically stacked. The first column is the res_id and the
            second is the frequency.
        Raises:
            RuntimeError: if no frequency files could be loaded
        """
        # TODO: Move this to a more general templar configuration management class
        configuration = ConfigParser()
        configuration.read(config_file)
        data = []
        for roach in configuration.keys():
            if roach[:5] == 'Roach':
                freq_file = configuration[roach]['freqfile']
                log.info('loading frequency file: {0}'.format(freq_file))
                try:
                    frequency_array = np.loadtxt(freq_file)
                    data.append(frequency_array)
                except (OSError, ValueError, UnicodeDecodeError, IsADirectoryError):
                    log.warn('could not load file: {}'.format(freq_file))
        if len(data) == 0:
            raise RuntimeError('No frequency files could be loaded')
        data = np.vstack(data)
        if np.unique(data[:, 0]).size != data[:, 0].size:
            message = ("There are duplicate ResIDs in the frequency files. " +
                       "Check the templarconfig.cfg")
            log.warn(message)
        return data

    def _parse_resonators(self, pixels=None, res_ids=None, return_res_ids=False):
        if not self._parse:
            return pixels, res_ids
        if pixels is None and res_ids is None:
            message = "must specify a resonator location (x_cord, y_cord) or a res_id"
            raise ValueError(message)
        elif pixels is not None:
            pixels = self._parse_pixels(pixels)
            if return_res_ids:
                res_ids = self.beam_map[pixels[0], pixels[1]]
                res_ids = self._parse_res_ids(res_ids)
        else:
            res_ids = self._parse_res_ids(res_ids)
            pixels = self._reverse_beam_map[:, res_ids]
            pixels = self._parse_pixels(pixels)
        return pixels, res_ids

    def _parse_pixels(self, pixels=None):
        if not self._parse:
            return pixels
        if pixels is not None:
            if not isinstance(pixels, np.ndarray):
                pixels = np.atleast_2d(np.array(pixels)).T
            if len(pixels.shape) == 1:
                pixels = np.atleast_2d(pixels).T
            if pixels.size == 2 and pixels.shape[1] == 2:
                pixels = pixels.T
            bad_input = (not np.issubdtype(pixels.dtype, np.integer) or
                         pixels.shape[0] != 2)
            if bad_input:
                raise ValueError("pixels must be a list of pairs of integers: {}".format(pixels))
        else:
            pixels = np.array([[x, y] for x in range(self.cfg.beammap.ncols)
                               for y in range(self.cfg.beammap.nrows)]).T
        return pixels

    def _parse_res_ids(self, res_ids=None):
        if not self._parse:
            return res_ids
        if res_ids is None:
            res_ids = self.beam_map.ravel()
        else:
            res_ids = np.atleast_1d(np.array(res_ids))
            bad_input = not np.issubdtype(res_ids.dtype, np.integer)
            if bad_input:
                raise ValueError("res_ids must be an integer or array of integers")
            res_ids = res_ids.squeeze()
        return res_ids

    def _parse_wavelengths(self, wavelengths=None):
        if not self._parse:
            return wavelengths
        if wavelengths is None:
            wavelengths = self.cfg.wavelengths
            return wavelengths
        if not isinstance(wavelengths, (list, tuple, np.ndarray)):
            wavelengths = np.array([wavelengths])
        if not isinstance(wavelengths, np.ndarray):
            wavelengths = np.array(wavelengths)
        bad_wavelengths = np.logical_not(np.isin(wavelengths, self.cfg.wavelengths))
        if bad_wavelengths.any():
            message = "invalid wavelengths: {} nm"
            raise ValueError(message.format(wavelengths[bad_wavelengths]))
        if np.unique(wavelengths).size != wavelengths.size:
            raise ValueError("wavelengths must be unique")
        return wavelengths

    def _parse_models(self, models, model_type, wavelengths=None):
        if not isinstance(models, (list, tuple, np.ndarray)):
            models = np.array([models])
        elif not isinstance(models, np.ndarray):
            models = np.array(models)

        if model_type == 'calibration':
            model_list = self.calibration_model_list
        elif model_type == 'histograms':
            model_list = self.histogram_model_list
            if wavelengths is not None:
                message = ("models parameter must be the same length as the wavelengths "
                           "parameter")
                assert len(models) == len(wavelengths), message
        else:
            message = "model_type must be either 'calibration' or 'histogram' not {}"
            raise ValueError(message.format(model_type))
        message = "models parameter has an invalid model type: {}"
        assert not np.isin(self._type(models), model_list).any(), message.format(models)
        return models

    @staticmethod
    def _plot_color_bar(axes, wavelengths):
        z = [[0, 0], [0, 0]]
        levels = np.arange(min(wavelengths), max(wavelengths), 1)
        c = axes.contourf(z, levels, cmap=self._color_map)
        plt.colorbar(c, ax=axes, label='wavelength [nm]', aspect=50)
        axes.clear()


def fetch(solution_descriptors, config=None, ncpu=1, async=False, force_h5=False):
    cfg = mkidpipeline.config.config if config is None else config

    solutions = []
    for sd in solution_descriptors:
        sf = os.path.join(cfg.paths.database, sd.id+'.npz')
        if os.path.exists(sf):
            solutions.append(Solution(sd.id+'npz'))
        else:
            if 'wavecal' not in cfg:
                wcfg = mkidpipeline.config.load_task_config(pkg.resource_filename(__name__, 'wavecal.yml'))
            else:
                wcfg = cfg.copy()
            wcfg.register('start_times', [x.start for x in sd.data], update=True)
            wcfg.register('exposure_times', [x.duration for x in sd.data], update=True)
            wcfg.register('wavelengths', [w for w in sd.wavelengths], update=True)
            solutions.append(Calibrator(wcfg, solution_name=sd.id+'npz'))

    for s in solutions:
        try:
            s.run()
        except AttributeError:
            continue

    return s


mkidpipeline.config.yaml.register_class(Configuration)
mkidpipeline.config.yaml.register_class(Solution)


if __name__ == "__main__":
    timestamp = int(datetime.utcnow().timestamp())

    # read in command line arguments
    parser = argparse.ArgumentParser(description='MKID Wavelength Calibration Utility')
    parser.add_argument('cfg_file', type=str, help='The configuration file')
    parser.add_argument('--vet', action='store_true', dest='vet_only',
                        help='Only verify the configuration file')
    parser.add_argument('--h5', action='store_true', dest='h5_only',
                        help='Only make the h5 files')
    parser.add_argument('--force', action='store_true', dest='force_h5',
                        help='Force h5 file creation')
    parser.add_argument('-nc', type=int, dest='n_cpu', default=0,
                        help="Number of CPUs to use for bin2hdf, " 
                             "default is number of wavelengths")
    parser.add_argument('--quiet', action='store_true', dest='quiet',
                        help='Disable logging')
    parser.add_argument('--verbose', action='store_true', dest='verbose',
                        help='Be verbose')
    args = parser.parse_args()

    # load the configuration file
    config = Configuration(args.cfg_file)

    config.wavecal.register('h5_file_names', [str(x.start)+'.h5' for x in config.start_times], update=False)

    # set up logging
    if not args.quiet:
        setup_logging(tologfile=config.out_directory if not args.quiet else '',
                      toconsole=args.verbose, time_stamp=timestamp)

    # print execution time on exit
    atexit.register(lambda: print('Execution took {:.2f} minutes'.format((datetime.utcnow().timestamp() - timestamp) / 60)))


    # set up bin2hdf
    if args.n_cpu == 0:
        args.n_cpu = len(config.wavelengths)
    if args.vet_only:
        exit()
    if not config.hdf_exist() or args.force_h5:
        b2h_configs = []
        for wave, start_t, int_t in zip(config.wavelengths, config.start_times,
                                        config.exposure_times):
            b2h_configs.append(bin2hdf.Bin2HdfConfig(datadir=config.paths.data,
                                                     beamfile=config.beam_map_path,
                                                     outdir=config.out,
                                                     starttime=start_t, inttime=int_t,
                                                     x=config.x_pixels,
                                                     y=config.y_pixels))
        bin2hdf.makehdf(b2h_configs, maxprocs=min(args.n_cpu, mp.cpu_count()))
    if args.h5_only:
        exit()
    # run the wavelength calibration
    c = Calibrator(config, solution_name='wavecal_solution_{}.npz'.format(timestamp))
    c.run(verbose=args.verbose)<|MERGE_RESOLUTION|>--- conflicted
+++ resolved
@@ -1,10 +1,7 @@
 #!/bin/env python3
 from __future__ import print_function
 import os
-import ast
-import sys
 import atexit
-import logging
 import argparse
 import warnings
 import numpy as np
@@ -22,15 +19,10 @@
 
 from mkidpipeline.hdf import bin2hdf
 import mkidcore.corelog as pipelinelog
-<<<<<<< HEAD
 from mkidpipeline.hdf.photontable import ObsFile
-import mkidpipeline.calibration.wavecal_models as wm
 import mkidpipeline.config
 import mkidcore.config
 from mkidreadout.configuration.beammap.beammap import Beammap
-=======
-
->>>>>>> d6b4bd60
 
 import pkg_resources as pkg
 
