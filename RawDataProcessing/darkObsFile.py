#!/bin/python
'''
Author: Matt Strader        Date: August 19, 2012

The class ObsFile is an interface to observation files.  It provides methods for typical ways of accessing and viewing observation data.  It can also load and apply wavelength and flat calibration.  With calibrations loaded, it can write the obs file out as a photon list

Looks for observation files in $MKID_RAW_PATH and calibration files organized in $MKID_PROC_PATH (intermediate or scratch path)

Class Obsfile:
__init__(self, fileName,verbose=False)
__del__(self)
__iter__(self)
loadFile(self, fileName,verbose=False)
checkIntegrity(self,firstSec=0,integrationTime=-1)
convertToWvl(self, pulseHeights, xCoord, yCoord, excludeBad=True)
createEmptyPhotonListFile(self)
displaySec(self, firstSec=0, integrationTime= -1, weighted=False,fluxWeighted=False, plotTitle='', nSdevMax=2,scaleByEffInt=False)
getFromHeader(self, name)
getPixel(self, xCoord, yCoord, firstSec=0, integrationTime= -1)
getPixelWvlList(self,xCoord,yCoord,firstSec=0,integrationTime=-1,excludeBad=True,dither=True)
getPixelCount(self, xCoord, yCoord, firstSec=0, integrationTime= -1,weighted=False, fluxWeighted=False, getRawCount=False)
getPixelLightCurve(self, xCoord, yCoord, firstSec=0, lastSec=-1, cadence=1, **kwargs)
getPixelPacketList(self, xCoord, yCoord, firstSec=0, integrationTime= -1)
getTimedPacketList_old(self, xCoord, yCoord, firstSec=0, integrationTime= -1)
getTimedPacketList(self, xCoord, yCoord, firstSec=0, integrationTime= -1)
getPixelCountImage(self, firstSec=0, integrationTime= -1, weighted=False,fluxWeighted=False, getRawCount=False,scaleByEffInt=False)
getAperturePixelCountImage(self, firstSec=0, integrationTime= -1, y_values=range(46), x_values=range(44), y_sky=[], x_sky=[], apertureMask=np.ones((46,44)), skyMask=np.zeros((46,44)), weighted=False, fluxWeighted=False, getRawCount=False, scaleByEffInt=False)
getSpectralCube(self,firstSec=0,integrationTime=-1,weighted=True,wvlStart=3000,wvlStop=13000,wvlBinWidth=None,energyBinWidth=None,wvlBinEdges=None)
getPixelSpectrum(self, pixelRow, pixelCol, firstSec=0, integrationTime= -1,weighted=False, fluxWeighted=False, wvlStart=3000, wvlStop=13000, wvlBinWidth=None, energyBinWidth=None, wvlBinEdges=None)
getPixelBadTimes(self, pixelRow, pixelCol)
getDeadPixels(self, showMe=False, weighted=True, getRawCount=False)
getNonAllocPixels(self, showMe=False)
getRoachNum(self,xCoord,yCoord)
getFrame(self, firstSec=0, integrationTime=-1)
loadCentroidListFile(self, centroidListFileName)
loadFlatCalFile(self, flatCalFileName)
loadFluxCalFile(self, fluxCalFileName)
loadHotPixCalFile(self, hotPixCalFileName, switchOnMask=True)
loadTimeAdjustmentFile(self,timeAdjustFileName,verbose=False)
loadWvlCalFile(self, wvlCalFileName)
loadFilter(self, filterName = 'V', wvlBinEdges = None,switchOnFilter = True):
makeWvlBins(energyBinWidth=.1, wvlStart=3000, wvlStop=13000)
parsePhotonPackets(self, packets, inter=interval(),doParabolaFitPeaks=True, doBaselines=True)
plotPixelSpectra(self, pixelRow, pixelCol, firstSec=0, integrationTime= -1,weighted=False, fluxWeighted=False)getApertureSpectrum(self, pixelRow, pixelCol, radius1, radius2, weighted=False, fluxWeighted=False, lowCut=3000, highCut=7000,firstSec=0,integrationTime=-1)
plotPixelLightCurve(self,xCoord,yCoord,firstSec=0,lastSec=-1,cadence=1,**kwargs)
plotApertureSpectrum(self, pixelRow, pixelCol, radius1, radius2, weighted=False, fluxWeighted=False, lowCut=3000, highCut=7000, firstSec=0,integrationTime=-1)
setWvlCutoffs(self, wvlLowerLimit=3000, wvlUpperLimit=8000)
switchOffHotPixTimeMask(self)
switchOnHotPixTimeMask(self, reasons=[])
switchOffFilter(self)
switchOnFilter(self)
writePhotonList(self)

calculateSlices_old(inter, timestamps)
calculateSlices(inter, timestamps)
repackArray(array, slices)
'''

import sys, os
import warnings
import time

import numpy as np
from numpy import vectorize
from numpy import ma
from scipy import pi
import matplotlib.pyplot as plt
from matplotlib.dates import strpdate2num
from interval import interval,inf
import tables
from tables.nodes import filenode
import astropy.constants
from regions import PixCoord, CirclePixelRegion, RectanglePixelRegion
import numpy.lib.recfunctions as nlr

from P3Utils import utils
from P3Utils import MKIDStd
from P3Utils.FileName import FileName
from Headers import TimeMask

class ObsFile:
    h = astropy.constants.h.to('eV s').value  #4.135668e-15 #eV s
    c = astropy.constants.c.to('m/s').value   #'2.998e8 #m/s
    angstromPerMeter = 1e10
    nCalCoeffs = 3
    def __init__(self, fileName, mode='read', verbose=False):
        """
        load the given file with fileName relative to $MKID_RAW_PATH
        """
        assert mode=='read' or mode=='write', '"mode" argument must be "read" or "write"'
        self.mode = mode
        self.makeMaskVersion = None
        self.loadFile(fileName,verbose=verbose)
        self.filterIsApplied = False

        self.filterIsApplied = False
        self.noResIDFlag = 2**32-1
        self.wvlLowerLimit = None
        self.wvlUpperLimit = None
        self.timeMaskExists = False

    def __del__(self):
        """
        Closes the obs file and any cal files that are open
        """
        try:
            self.file.close()
        except:
            pass
        try:
            self.wvlCalFile.close()
        except:
            pass
        try:
            self.flatCalFile.close()
        except:
            pass
        try:
            self.fluxCalFile.close()
        except:
            pass
        try:
            self.timeAdjustFile.close()
        except:
            pass
        try:
            self.hotPixFile.close()
        except:
            pass
        try:
            self.centroidListFile.close()
        except:
            pass
        self.file.close()


    def __iter__(self):
        """
        Allows easy iteration over pixels in obs file
        use with 'for pixel in obsFileObject:'
        yields a single pixel h5 dataset

        MJS 3/28
        Warning: if timeAdjustFile is loaded, the data from this
        function will not be corrected for roach delays as in getPixel().
        Use getPixel() instead.
        """
        for xCoord in range(self.nXPix):
            for yCoord in range(self.nYPix):
                pixelLabel = self.beamImage[xCoord][yCoord]
                pixelData = self.file.get_node('/' + pixelLabel)
                yield pixelData

    def loadFile(self, fileName,verbose=False):
        """
        Opens file and loads obs file attributes and beammap
        """
        if (os.path.isabs(fileName)):
            self.fileName = os.path.basename(fileName)
            self.fullFileName = fileName
        else:
            self.fileName = fileName
            # make the full file name by joining the input name
            # to the MKID_RAW_PATH (or . if the environment variable
            # is not defined)
            dataDir = os.getenv('MKID_RAW_PATH', '/')
            self.fullFileName = os.path.join(dataDir, self.fileName)

        if (not os.path.exists(self.fullFileName)):
            msg='file does not exist: %s'%self.fullFileName
            if verbose:
                print(msg)
            raise Exception(msg)

        #open the hdf5 file
        if self.mode=='read':
            mode = 'r'
        if self.mode=='write':
            mode = 'a'

        self.file = tables.open_file(self.fullFileName, mode=mode)

        #get the header
        self.header = self.file.root.header.header
        self.titles = self.header.colnames
        try:
            self.info = self.header[0] #header is a table with one row
        except IndexError as inst:
            if verbose:
                print('Can\'t read header for ',self.fullFileName)
            raise inst

        # get important cal params

        self.defaultWvlBins = ObsFile.makeWvlBins(self.getFromHeader('energyBinWidth'), self.getFromHeader('wvlBinStart'), self.getFromHeader('wvlBinEnd'))


        # Useful information about data format set here.
        # For now, set all of these as constants.
        # If we get data taken with different parameters, straighten
        # that all out here.

        ## These parameters are for LICK2012 and PAL2012 data
        self.tickDuration = 1e-6 #s
        self.ticksPerSec = int(1.0 / self.tickDuration)
        self.intervalAll = interval[0.0, (1.0 / self.tickDuration) - 1]
        #  8 bits - channel
        # 12 bits - Parabola Fit Peak Height
        # 12 bits - Sampled Peak Height
        # 12 bits - Low pass filter baseline
        # 20 bits - Microsecond timestamp

        #get the beam image.
        try:
            self.beamImage = self.file.get_node('/BeamMap/Map').read()
            self.beamFlagImage = self.file.get_node('/BeamMap/Flag')
        except Exception as inst:
            if verbose:
                print('Can\'t access beamimage for ',self.fullFileName)
            raise inst

        beamShape = self.beamImage.shape
        self.nXPix = beamShape[0]
        self.nYPix = beamShape[1]

    def checkIntegrity(self,firstSec=0,integrationTime=-1):
        """
        Checks the obs file for corrupted end-of-seconds
        Corruption is indicated by timestamps greater than 1/tickDuration=1e6
        returns 0 if no corruption found
        """
        corruptedPixels = []
        for xCoord in range(self.nXPix):
            for yCoord in range(self.nYPix):
                packetList = self.getPixelPacketList(xCoord,yCoord,firstSec,integrationTime)
                timestamps,parabolaPeaks,baselines = self.parsePhotonPackets(packetList)
                if np.any(timestamps > 1./self.tickDuration):
                    print('Corruption detected in pixel (',xCoord,yCoord,')')
                    corruptedPixels.append((xCoord,yCoord))
        corruptionFound = len(corruptedPixels) != 0
        return corruptionFound
#        exptime = self.getFromHeader('exptime')
#        lastSec = firstSec + integrationTime
#        if integrationTime == -1:
#            lastSec = exptime-1
#
#        corruptedSecs = []
#        for pixelCoord in corruptedPixels:
#            for sec in xrange(firstSec,lastSec):
#                packetList = self.getPixelPacketList(pixelCoord[0],pixelCoord[1],sec,integrationTime=1)
#                timestamps,parabolaPeaks,baselines = self.parsePhotonPackets(packetList)
#                if np.any(timestamps > 1./self.tickDuration):
#                    pixelLabel = self.beamImage[xCoord][yCoord]
#                    corruptedSecs.append(sec)
#                    print 'Corruption in pixel',pixelLabel, 'at',sec



    def createEmptyPhotonListFile(self,*nkwargs,**kwargs):
        """
        creates a photonList h5 file using header in headers.ArconsHeaders
        Shifted functionality to photonlist/photlist.py, JvE May 10 2013.
        See that function for input parameters and outputs.
        """
        import photonlist.photlist      #Here instead of at top to avoid circular imports
        photonlist.photlist.createEmptyPhotonListFile(self,*nkwargs,**kwargs)


#    def createEmptyPhotonListFile(self,fileName=None):
#        """
#        creates a photonList h5 file
#        using header in headers.ArconsHeaders
#
#        INPUTS:
#            fileName - string, name of file to write to. If not supplied, default is used
#                       based on name of original obs. file and standard directories etc.
#                       (see usil.FileName). Added 4/29/2013, JvE
#        """
#
#        if fileName is None:
#            fileTimestamp = self.fileName.split('_')[1].split('.')[0]
#            fileDate = os.path.basename(os.path.dirname(self.fullFileName))
#            run = os.path.basename(os.path.dirname(os.path.dirname(self.fullFileName)))
#            fn = FileName(run=run, date=fileDate, tstamp=fileTimestamp)
#            fullPhotonListFileName = fn.photonList()
#        else:
#            fullPhotonListFileName = fileName
#        if (os.path.exists(fullPhotonListFileName)):
#            if utils.confirm('Photon list file  %s exists. Overwrite?' % fullPhotonListFileName, defaultResponse=False) == False:
#                exit(0)
#        zlibFilter = tables.Filters(complevel=1, complib='zlib', fletcher32=False)
#        try:
#            plFile = tables.openFile(fullPhotonListFileName, mode='w')
#            plGroup = plFile.createGroup('/', 'photons', 'Group containing photon list')
#            plTable = plFile.createTable(plGroup, 'photons', ArconsHeaders.PhotonList, 'Photon List Data',
#                                         filters=zlibFilter,
#                                         expectedrows=300000)  #Temporary fudge to see if it helps!
#        except:
#            plFile.close()
#            raise
#        return plFile

    def displaySec(self, firstSec=0, integrationTime= -1, weighted=False,
                   fluxWeighted=False, plotTitle='', nSdevMax=2,
                   scaleByEffInt=False, getRawCount=False, fignum=None, ds9=False,
                   pclip=1.0, **kw):
        """
        plots a time-flattened image of the counts integrated from firstSec to firstSec+integrationTime
        if integrationTime is -1, All time after firstSec is used.
        if weighted is True, flat cal weights are applied
        If fluxWeighted is True, apply flux cal weights.
        if scaleByEffInt is True, then counts are scaled by effective exposure
        time on a per-pixel basis.
        nSdevMax - max end of stretch scale for display, in # sigmas above the mean.
        getRawCount - if True the raw non-wavelength-calibrated image is
        displayed with no wavelength cutoffs applied (in which case no wavecal
        file need be loaded).
        fignum - as for utils.plotArray (None = new window; False/0 = current window; or
                 specify target window number).
        ds9 - boolean, if True, display in DS9 instead of regular plot window.
        pclip - set to percentile level (in percent) to set the upper and lower bounds
                of the colour scale.
        **kw - any other keywords passed directly to utils.plotArray()

        """
        secImg = self.getPixelCountImage(firstSec, integrationTime, weighted, fluxWeighted,
                                         getRawCount=getRawCount,scaleByEffInt=scaleByEffInt)['image']
        toPlot = np.copy(secImg)
        vmin = np.percentile(toPlot[np.isfinite(toPlot)],pclip)
        vmax = np.percentile(toPlot[np.isfinite(toPlot)],100.-pclip)
        toPlot[np.isnan(toPlot)] = 0    #Just looks nicer when you plot it.
        if ds9 is True:
            utils.ds9Array(secImg)
        else:
            utils.plotArray(secImg, cbar=True, normMax=np.mean(secImg) + nSdevMax * np.std(secImg),
                        plotTitle=plotTitle, fignum=fignum, **kw)


    def getFromHeader(self, name):
        """
        Returns a requested entry from the obs file header
        If asked for exptime (exposure time) and some roaches have a timestamp offset
        The returned exposure time will be shortened by the max offset, since ObsFile
        will not retrieve data from seconds in which some roaches do not have data.
        This also affects unixtime (start of observation).
        If asked for jd, the jd is calculated from the (corrected) unixtime
        """
        entry = self.info[self.titles.index(name)]
        if name=='exptime' and self.timeAdjustFile != None:
            #shorten the effective exptime by the number of seconds that
            #does not have data from all roaches
            maxDelay = np.max(self.roachDelays)
            entry -= maxDelay
        if name=='unixtime' and self.timeAdjustFile != None:
            #the way getPixel retrieves data accounts for individual roach delay,
            #but shifted everything by np.max(self.roachDelays), relabeling sec maxDelay as sec 0
            #so, add maxDelay to the header start time, so all times will be correct relative to it
            entry += np.max(self.roachDelays)
            entry += self.firmwareDelay
        if name=='jd':
            #The jd stored in the raw file header is the jd when the empty file is created
            #but not when the observation starts.  The actual value can be derived from the stored unixtime
            unixEpochJD = 2440587.5
            secsPerDay = 86400
            unixtime = self.getFromHeader('unixtime')
            entry = 1.*unixtime/secsPerDay+unixEpochJD
        return entry

    def getPixelPhotonList(self, xCoord, yCoord, firstSec=0, integrationTime= -1, wvlRange=None, isWvl=True):
        """
        Retrieves a photon list for a single pixel using the attached beammap.

        Parameters
        ----------
        xCoord: int
            x-coordinate of pixel in beammap
        yCoord: int
            y-coordinate index of pixel in beammap
        firstSec: float
            Photon list start time, in seconds relative to beginning of file
        integrationTime: float
            Photon list end time, in seconds relative to firstSec.
            If -1, goes to end of file
        wvlRange: (float, float)
            Desired wavelength range of photon list. Must satisfy wvlRange[0] <= wvlRange[1].
            If None, includes all wavelengths. If file is not wavelength calibrated, this parameter
            specifies the range of desired phase heights.
        isWvl: bool
            If True, wvlRange specifies wavelengths. Else, wvlRange is assumed to specify uncalibrated
            phase heights.

        Returns
        -------
        Structured Numpy Array
            Each row is a photon.
            Columns have the following keys: 'Time', 'Wavelength', 'Spec Weight', 'Noise Weight'

        """
        resID = self.beamImage[xCoord][yCoord]
        if resID==self.noResIDFlag:
            with warnings.catch_warnings():
                warnings.simplefilter("ignore")
                photonTable = self.file.get_node('/Photons/' + '0')
            return photonTable.read_where('(Time < 0)') #use dummy condition to get empty photon list of correct format
        with warnings.catch_warnings():
            warnings.simplefilter("ignore")
            photonTable = self.file.get_node('/Photons/' + str(resID))

        startTime = int(firstSec*self.ticksPerSec) #convert to us
        endTime = startTime + int(integrationTime*self.ticksPerSec)
        # if integrationTime == -1:
        #     try:
        #         endTime = startTime + int(self.getFromHeader('expTime'))*self.ticksPerSec
        #     except ValueError:
        #         try:
        #             endTime = startTime + photonTable.read(-1)[0][0]
        #         except IndexError:
        #             endTime = startTime + 1 #Assume table is empty
        # else:
        #     endTime = startTime + int(integrationTime*self.ticksPerSec)

        wvlRange = None   ##IL:  Patch because for some reason wvlRange gets set to false after the getSpectralCube step        
        if wvlRange is None and integrationTime==-1:
            photonList = photonTable.read()
        
        elif wvlRange is None:
            photonList = photonTable.read_where('(Time >= startTime) & (Time < endTime)')

        else:
            if(isWvl != self.info['isWvlCalibrated']):
                raise Exception('isWvl does not match wavelength cal status! \nisWvlCalibrated = ' + str(self.info['isWvlCalibrated']) + '\nisWvl = ' + str(isWvl))
            startWvl = wvlRange[0]
            endWvl = wvlRange[1]
            assert startWvl <= endWvl, 'wvlRange[0] must be <= wvlRange[1]'
            if integrationTime == -1:
                photonList = photonTable.read_where('(Wavelength >= startWvl) & (Wavelength < endWvl)')
            else:
                photonList = photonTable.read_where('(Time > startTime) & (Time < endTime) & (Wavelength >= startWvl) & (Wavelength < endWvl)')

        #return {'pixelData':pixelData,'firstSec':firstSec,'lastSec':lastSec}
        return photonList

    def getListOfPixelsPhotonList(self, posList, firstSec=0, integrationTime=-1, wvlRange=None):
        """
        Retrieves photon lists for a list of pixels.

        Parameters
        ----------
        posList: Nx2 array of ints (or list of 2 element tuples)
            List of (x, y) beammap indices for desired pixels
        firstSec: float
            Photon list start time, in seconds relative to beginning of file
        integrationTime: float
            Photon list end time, in seconds relative to firstSec.
            If -1, goes to end of file
        wvlRange: (float, float)
            Desired wavelength range of photon list. Must satisfy wvlRange[0] < wvlRange[1].
            If None, includes all wavelengths. If file is not wavelength calibrated, this parameter
            specifies the range of desired phase heights.

        Returns
        -------
        List of Structured Numpy Arrays
            The ith element contains a photon list for the ith pixel specified in posList
            Within each structured array:
                Each row is a photon.
                Columns have the following keys: 'Time', 'Wavelength', 'Spec Weight', 'Noise Weight'

        """

        photonLists = []
        nPix = np.shape(posList)[0]
        for i in range(nPix):
            photonLists.append(self.getPixelPhotonList(posList[i][0], posList[i][1], firstSec, integrationTime, wvlRange))

        return photonLists

    def getPixelCount(self, xCoord, yCoord, firstSec=0, integrationTime= -1, wvlRange=None, applyWeight=True, applyTPFWeight=True, applyTimeMask=True):
        """
        Returns the number of photons received in a single pixel from firstSec to firstSec + integrationTime

        Parameters
        ----------
        xCoord: int
            x-coordinate of pixel in beammap
        yCoord: int
            y-coordinate index of pixel in beammap
        firstSec: float
            Photon list start time, in seconds relative to beginning of file
        integrationTime: float
            Photon list end time, in seconds relative to firstSec.
            If -1, goes to end of file
        wvlRange: (float, float)
            Desired wavelength range of photon list. Must satisfy wvlRange[0] < wvlRange[1].
            If None, includes all wavelengths. If file is not wavelength calibrated, this parameter
            specifies the range of desired phase heights.
        applyWeight: bool
            If True, applies the spectral/flat/linearity weight
        applyTPFWeight: bool
            If True, applies the true positive fraction (noise) weight
        applyTimeMask: bool
            If True, applies the included time mask (if it exists)

        Returns
        -------
        Dictionary with keys:
            'counts':int, number of photon counts
            'effIntTime':float, effective integration time after time-masking is
           `          accounted for.
        """
        photonList = self.getPixelPhotonList(xCoord, yCoord, firstSec, integrationTime, wvlRange)
        weights = np.ones(len(photonList))
        if applyWeight:
            weights *= photonList['Spec Weight']
        if applyTPFWeight:
            weights *= photonList['Noise Weight']
        if applyTimeMask: 
            if self.info['timeMaskExists']:
                pass
            else:
                warnings.warn('Time mask does not exist!')

        return {'counts':np.sum(weights), 'effIntTime':integrationTime}


    def getPixelLightCurve(self,xCoord,yCoord,firstSec=0,lastSec=-1,cadence=1,
                           **kwargs):
        """
        Get a simple light curve for a pixel (basically a wrapper for getPixelCount).

        INPUTS:
            xCoord,yCoord - Row and column of pixel
            firstSec - start time (sec) within obsFile to begin the light curve
            lastSec - end time (sec) within obsFile for the light curve. If -1, returns light curve to end of file.
            cadence - cadence (sec) of light curve. i.e., return values integrated every 'cadence' seconds.
            **kwargs - any other keywords are passed on to getPixelCount (see above), including:
                weighted
                fluxWeighted  (Note if True, then this should correct the light curve for effective exposure time due to bad pixels)
                getRawCount

        OUTPUTS:
            A single one-dimensional array of flux counts integrated every 'cadence' seconds
            between firstSec and lastSec. Note if step is non-integer may return inconsistent
            number of values depending on rounding of last value in time step sequence (see
            documentation for numpy.arange() ).

            If hot pixel masking is turned on, then returns 0 for any time that is masked out.
            (Maybe should update this to NaN at some point in getPixelCount?)
        """
        if lastSec==-1:lSec = self.getFromHeader('exptime')
        else: lSec = lastSec
        return np.array([self.getPixelCount(xCoord,yCoord,firstSec=x,integrationTime=cadence,**kwargs)['counts']
                       for x in np.arange(firstSec,lSec,cadence)])


    def plotPixelLightCurve(self,xCoord,yCoord,firstSec=0,lastSec=-1,cadence=1,**kwargs):
        """
        Plot a simple light curve for a given pixel. Just a wrapper for getPixelLightCurve.
        Also marks intervals flagged as bad with gray shaded regions if a hot pixel mask is
        loaded.
        """

        lc = self.getPixelLightCurve(xCoord=xCoord,yCoord=yCoord,firstSec=firstSec,lastSec=lastSec,
                                     cadence=cadence,**kwargs)
        if lastSec==-1: realLastSec = self.getFromHeader('exptime')
        else: realLastSec = lastSec

        #Plot the lightcurve
        x = np.arange(firstSec+cadence/2.,realLastSec)
        assert len(x)==len(lc)      #In case there are issues with arange being inconsistent on the number of values it returns
        plt.plot(x,lc)
        plt.xlabel('Time since start of file (s)')
        plt.ylabel('Counts')
        plt.title(self.fileName+' - pixel x,y = '+str(yCoord)+','+str(xCoord))

        #Get bad times in time range of interest (hot pixels etc.)
        badTimes = self.getPixelBadTimes(xCoord,yCoord) & interval([firstSec,realLastSec])   #Returns an 'interval' instance
        lcRange = np.nanmax(lc)-np.nanmin(lc)
        for eachInterval in badTimes:
            plt.fill_betweenx([np.nanmin(lc)-0.5*lcRange,np.nanmax(lc)+0.5*lcRange], eachInterval[0],eachInterval[1],
                              alpha=0.5,color='gray')


    def getPixelCountImage(self, firstSec=0, integrationTime= -1, wvlRange=None, applyWeight=True, applyTPFWeight=True, applyTimeMask=True, scaleByEffInt=False):
        """
        Returns an image of pixel counts over the entire array between firstSec and firstSec + integrationTime. Can specify calibration weights to apply as 
        well as wavelength range.

        Parameters
        ----------
        firstSec: float
            Photon list start time, in seconds relative to beginning of file
        integrationTime: float
            Photon list end time, in seconds relative to firstSec.
            If -1, goes to end of file
        wvlRange: (float, float)
            Desired wavelength range of photon list. Must satisfy wvlRange[0] < wvlRange[1].
            If None, includes all wavelengths. If file is not wavelength calibrated, this parameter
            specifies the range of desired phase heights.
        applyWeight: bool
            If True, applies the spectral/flat/linearity weight
        applyTPFWeight: bool
            If True, applies the true positive fraction (noise) weight
        applyTimeMask: bool
            If True, applies the included time mask (if it exists)
        scaleByEffInt: bool
            If True, scales each pixel by (total integration time)/(effective integration time)

        Returns
        -------
        Dictionary with keys:
            'image': 2D numpy array, image of pixel counts
            'effIntTime':2D numpy array, image effective integration times after time-masking is
           `          accounted for.
        """
        effIntTimes = np.zeros((self.nXPix, self.nYPix), dtype=np.float64)
        effIntTimes.fill(np.nan)   #Just in case an element doesn't get filled for some reason.
<<<<<<< HEAD
        rawCounts = np.zeros((self.nXPix, self.nYPix), dtype=np.float64)
        rawCounts.fill(np.nan)   #Just in case an element doesn't get filled for some reason.
        for xCoord in range(self.nXPix):    
            for yCoord in range(self.nYPix):   
                pcount = self.getPixelCount(xCoord, yCoord, firstSec, integrationTime,
                                          weighted, fluxWeighted, getRawCount)
                secImg[xCoord, yCoord] = pcount['counts']
                effIntTimes[xCoord, yCoord] = pcount['effIntTime']
#                rawCounts[xCoord,yCoord] = pcount['rawCounts']    #IL Patch:  getRawCount is false so there are no rawcounts
=======
        countImage = np.zeros((self.nXPix, self.nYPix), dtype=np.float64)
        #rawCounts.fill(np.nan)   #Just in case an element doesn't get filled for some reason.
        for xCoord in range(self.nXPix):
            for yCoord in range(self.nYPix):
                pcount = self.getPixelCount(xCoord, yCoord, firstSec, integrationTime,
                                          wvlRange, applyWeight, applyTPFWeight, applyTimeMask)
                #print(pcount)
                effIntTimes[xCoord, yCoord] = pcount['effIntTime']
                countImage[xCoord, yCoord] = pcount['counts']  
>>>>>>> 0000511e
        if scaleByEffInt is True:
            if integrationTime == -1:
                totInt = self.getFromHeader('exptime')
            else:
                totInt = integrationTime
            countImage *= (totInt / effIntTimes)

        #if getEffInt is True:
        return{'image':countImage, 'effIntTimes':effIntTimes}
        #else:
        #    return secImg

    def getAperturePixelCountImage(self, firstSec=0, integrationTime= -1, y_values=list(range(46)), x_values=list(range(44)), y_sky=[], x_sky=[], apertureMask=np.ones((46,44)), skyMask=np.zeros((46,44)), weighted=False, fluxWeighted=False, getRawCount=False, scaleByEffInt=False):

        """
        Return a time-flattened image of the counts integrated from firstSec to firstSec+integrationTime
        This aperture version subtracts out the average sky counts/pixel and includes scaling due to circular apertures. GD 5/27/13
        If integration time is -1, all time after firstSec is used.
        If weighted is True, flat cal weights are applied. JvE 12/28/12
        If fluxWeighted is True, flux cal weights are applied. SM 2/7/13
        If getRawCount is True then the raw non-wavelength-calibrated image is
        returned with no wavelength cutoffs applied (in which case no wavecal
        file need be loaded). JvE 3/1/13
        If scaleByEffInt is True, any pixels that have 'bad' times masked out
        will have their counts scaled up to match the equivalent integration
        time requested.
        RETURNS:
            Dictionary with keys:
                'image' - a 2D array representing the image
                'effIntTimes' - a 2D array containing effective integration
                                times for each pixel.
        """
        secImg = np.zeros((self.nXPix, self.nYPix))
        effIntTimes = np.zeros((self.nXPix, self.nYPix), dtype=np.float64)
        effIntTimes.fill(np.nan)   #Just in case an element doesn't get filled for some reason.
        skyValues=[]
        objValues=[]
        AreaSky=[]
        AreaObj=[]
        for pix in range(len(y_sky)):
            pcount = self.getPixelCount(y_sky[pix], x_sky[pix], firstSec, integrationTime,weighted, fluxWeighted, getRawCount)
            skyValue=pcount['counts']*skyMask[y_sky[pix]][x_sky[pix]]
            skyValues.append(skyValue)
            AreaSky.append(skyMask[y_sky[pix]][x_sky[pix]])
        skyCountPerPixel = np.sum(skyValues)/(np.sum(AreaSky))
#        print 'sky count per pixel =',skyCountPerPixel
        for pix in range(len(y_values)):
            pcount = self.getPixelCount(y_values[pix], x_values[pix], firstSec, integrationTime,weighted, fluxWeighted, getRawCount)
            secImg[y_values[pix],x_values[pix]] = (pcount['counts']-skyCountPerPixel)*apertureMask[y_values[pix]][x_values[pix]]
            AreaObj.append(apertureMask[y_values[pix]][x_values[pix]])
            effIntTimes[y_values[pix],x_values[pix]] = pcount['effIntTime']
            objValues.append(pcount['counts']*apertureMask[y_values[pix]][x_values[pix]])
        AveObj=np.sum(objValues)/(np.sum(AreaObj))
#        print 'ave obj per pixel (not sub) = ',AveObj
        NumObjPhotons = np.sum(secImg)
#        print 'lightcurve = ',NumObjPhotons
        if scaleByEffInt is True:
            secImg *= (integrationTime / effIntTimes)
        #if getEffInt is True:
        return{'image':secImg, 'effIntTimes':effIntTimes, 'SkyCountSubtractedPerPixel':skyCountPerPixel,'lightcurve':NumObjPhotons}
        #else:
        #    return secImg

    def getCircularAperturePhotonList(self, centerXCoord, centerYCoord, radius, firstSec=0, integrationTime=-1, wvlRange=None, flagToUse=0):
        """
        Retrieves a photon list for the specified circular aperture.
        For pixels that partially overlap with the region, all photons
        are included, and the overlap fraction is multiplied into the
        'Noise Weight' column.

        Parameters
        ----------
        centerXCoord: float
            x-coordinate of aperture center (pixel units)
        centerYCoord: float
            y-coordinate of aperture center (pixel units)
        radius: float
            radius of aperture
        firstSec: float
            Photon list start time, in seconds relative to beginning of file
        integrationTime: float
            Photon list end time, in seconds relative to firstSec.
            If -1, goes to end of file
        wvlRange: (float, float)
            Desired wavelength range of photon list. Must satisfy wvlRange[0] <= wvlRange[1].
            If None, includes all wavelengths.
        flagToUse: int
            Specifies (bitwise) pixel flags that are suitable to include in photon list. For
            flag definitions see 'h5FileFlags' in Headers/pipelineFlags.py

        Returns
        -------
        Dictionary with keys:
            photonList: numpy structured array
                Time ordered photon list. Adds resID column to keep track
                of individual pixels
            effQE: float
                Fraction of usable pixel area inside aperture
            apertureMask: numpy array
                Image of effective pixel weight inside aperture. "Pixel weight"
                for now is just the area of overlap w/ aperture, with dead
                pixels set to 0.

        """

        center = PixCoord(centerXCoord, centerYCoord)
        apertureRegion = CirclePixelRegion(center, radius)
        exactApertureMask = apertureRegion.to_mask('exact').data
        boolApertureMask = exactApertureMask>0
        apertureMaskCoords = np.transpose(np.array(np.where(boolApertureMask))) #valid coordinates within aperture mask
        photonListCoords = apertureMaskCoords + np.array([apertureRegion.bounding_box.ixmin, apertureRegion.bounding_box.iymin]) #pixel coordinates in image

        # loop through valid coordinates, grab photon lists and store in photonList
        photonList = None
        for i,coords in enumerate(photonListCoords):
            if coords[0]<0 or coords[0]>=self.nXPix or coords[1]<0 or coords[1]>=self.nYPix:
                exactApertureMask[apertureMaskCoords[i,0], apertureMaskCoords[i,1]] = 0
                continue
            flag = self.beamFlagImage[coords[0], coords[1]]
            if (flag | flagToUse) != flagToUse:
                exactApertureMask[apertureMaskCoords[i,0], apertureMaskCoords[i,1]] = 0
                continue
            resID = self.beamImage[coords[0], coords[1]]
            pixPhotonList = self.getPixelPhotonList(coords[0], coords[1], firstSec, integrationTime, wvlRange)
            pixPhotonList['Noise Weight'] *= exactApertureMask[apertureMaskCoords[i,0], apertureMaskCoords[i,1]]
            resIDArr = resID*np.ones(len(pixPhotonList))
            pixPhotonList = nlr.append_fields(pixPhotonList, names='resID', data=resIDArr, usemask=False)
            if photonList is None:
                photonList = pixPhotonList
            else:
                photonList = np.append(photonList, pixPhotonList)

        photonList = np.sort(photonList, order='Time')
        return {'photonList':photonList, 'effQE':np.sum(exactApertureMask)/(np.pi*radius**2), 'apertureMask':exactApertureMask}



    def getSpectralCube(self, firstSec=0, integrationTime=-1, applySpecWeight=False, applyTPFWeight=False, wvlStart=700, wvlStop=1500,
                        wvlBinWidth=None, energyBinWidth=None, wvlBinEdges=None, timeSpacingCut=None):
        """
        Return a time-flattened spectral cube of the counts integrated from firstSec to firstSec+integrationTime.
        If integration time is -1, all time after firstSec is used.
        If weighted is True, flat cal weights are applied.
        If fluxWeighted is True, spectral shape weights are applied.
        """

        cube = [[[] for yCoord in range(self.nYPix)] for xCoord in range(self.nXPix)]
        effIntTime = np.zeros((self.nXPix,self.nYPix))
        rawCounts = np.zeros((self.nXPix,self.nYPix))

        for xCoord in range(self.nXPix):  
            for yCoord in range(self.nYPix):   
                x = self.getPixelSpectrum(xCoord=xCoord,yCoord=yCoord,
                                  firstSec=firstSec, applySpecWeight=applySpecWeight,
                                  applyTPFWeight=applyTPFWeight, wvlStart=wvlStart, wvlStop=wvlStop,
                                  wvlBinWidth=wvlBinWidth, energyBinWidth=energyBinWidth,
                                  wvlBinEdges=wvlBinEdges, timeSpacingCut=timeSpacingCut)
                cube[xCoord][yCoord] = x['spectrum']
                effIntTime[xCoord][yCoord] = x['effIntTime']
                rawCounts[xCoord][yCoord] = x['rawCounts']
                wvlBinEdges = x['wvlBinEdges']
        cube = np.array(cube)
        return {'cube':cube,'wvlBinEdges':wvlBinEdges,'effIntTime':effIntTime, 'rawCounts':rawCounts}

    def getPixelSpectrum(self, xCoord, yCoord, firstSec=0, integrationTime= -1,
                         applySpecWeight=False, applyTPFWeight=False, wvlStart=None, wvlStop=None,
                         wvlBinWidth=None, energyBinWidth=None, wvlBinEdges=None,timeSpacingCut=None):
        """
        returns a spectral histogram of a given pixel integrated from firstSec to firstSec+integrationTime,
        and an array giving the cutoff wavelengths used to bin the wavelength values

        Wavelength Bin Specification:
        Depends on parameters: wvlStart, wvlStop, wvlBinWidth, energyBinWidth, wvlBinEdges.
        Can only specify one of: wvlBinWidth, energyBinWidth, or wvlBinEdges. If none of these are specified,
        default wavelength bins are used. If flat calibration exists and is applied, flat cal wavelength bins
        must be used.

        Parameters
        ----------
        xCoord: int
            x-coordinate of desired pixel.
        yCoord: int
            y-coordinate index of desired pixel.
        firstSec: float
            Start time of integration, in seconds relative to beginning of file
        integrationTime: float
            Total integration time in seconds. If -1, everything after firstSec is used
        applySpecWeight: bool
            If True, weights counts by spectral/flat/linearity weight
        applyTPFWeight: bool
            If True, weights counts by true positive fraction (noise weight)
        wvlStart: float
            Start wavelength of histogram. Only used if wvlBinWidth or energyBinWidth is
            specified (otherwise it's redundant). Defaults to self.wvlLowerLimit or 7000.
        wvlEnd: float
            End wavelength of histogram. Only used if wvlBinWidth or energyBinWidth is
            specified. Defaults to self.wvlUpperLimit or 15000
        wvlBinWidth: float
            Width of histogram wavelength bin. Used for fixed wavelength bin widths.
        energyBinWidth: float
            Width of histogram energy bin. Used for fixed energy bin widths.
        wvlBinEdges: numpy array of floats
            Specifies histogram wavelength bins. wvlStart and wvlEnd are ignored.
        timeSpacingCut: ????
            Legacy; unused


        Returns
        -------
        Dictionary with keys:
            'spectrum' - spectral histogram of given pixel.
            'wvlBinEdges' - edges of wavelength bins
            'effIntTime' - the effective integration time for the given pixel
                           after accounting for hot-pixel time-masking.
            'rawCounts' - The total number of photon triggers (including from
                            the noise tail) during the effective exposure.
        """

        wvlStart=wvlStart if (wvlStart!=None and wvlStart>0.) else (self.wvlLowerLimit if (self.wvlLowerLimit!=None and self.wvlLowerLimit>0.) else 700)
        wvlStop=wvlStop if (wvlStop!=None and wvlStop>0.) else (self.wvlUpperLimit if (self.wvlUpperLimit!=None and self.wvlUpperLimit>0.) else 1500)


        photonList = self.getPixelPhotonList(xCoord, yCoord, firstSec, integrationTime)
        wvlList = photonList['Wavelength']
        rawCounts = len(wvlList)

        if integrationTime==-1:
            effIntTime = self.getFromHeader('expTime')
        else:
            effIntTime = integrationTime
        weights = np.ones(len(wvlList))

        if applySpecWeight:
            weights *= photonList['Spec Weight']

        if applyTPFWeight:
            weights *= photonList['Noise Weight']

        if (wvlBinWidth is None) and (energyBinWidth is None) and (wvlBinEdges is None): #use default/flat cal supplied bins
            spectrum, wvlBinEdges = np.histogram(wvlList, bins=self.defaultWvlBins, weights=weights)

        else: #use specified bins
            if applySpecWeight and self.info['isFlatCalibrated']:
                raise ValueError('Using flat cal, so flat cal bins must be used')
            elif wvlBinEdges is not None:
                assert wvlBinWidth is None and energyBinWidth is None, 'Histogram bins are overspecified!'
                spectrum, wvlBinEdges = np.histogram(wvlList, bins=wvlBinEdges, weights=weights)
            elif energyBinWidth is not None:
                assert wvlBinWidth is None, 'Cannot specify both wavelength and energy bin widths!'
                wvlBinEdges = ObsFile.makeWvlBins(energyBinWidth=energyBinWidth, wvlStart=wvlStart, wvlStop=wvlStop)
                spectrum, wvlBinEdges = np.histogram(wvlList, bins=wvlBinEdges, weights=weights)
            elif wvlBinWidth is not None:
                nWvlBins = int((wvlStop - wvlStart)/wvlBinWidth)
                spectrum, wvlBinEdges = np.histogram(wvlList, bins=nWvlBins, range=(wvlStart, wvlStop), weights=weights)

            else:
                raise Exception('Something is wrong with getPixelSpectrum...')

        if self.filterIsApplied == True:
            if not np.array_equal(self.filterWvlBinEdges, wvlBinEdges):
                raise ValueError("Synthetic filter wvlBinEdges do not match pixel spectrum wvlBinEdges!")
            spectrum*=self.filterTrans
        #if getEffInt is True:
        return {'spectrum':spectrum, 'wvlBinEdges':wvlBinEdges, 'effIntTime':effIntTime, 'rawCounts':rawCounts}
        print('again', spectrum)
        #else:
        #    return spectrum,wvlBinEdges

    def getApertureSpectrum(self, pixelRow, pixelCol, radius1, radius2, weighted=False,
                            fluxWeighted=False, lowCut=3000, highCut=7000,firstSec=0,integrationTime=-1):
        '''
        Creates a spectrum from a group of pixels.  Aperture is defined by pixelRow and pixelCol of
        center, as well as radius.  Wave and flat cals should be loaded before using this
        function.  If no hot pixel mask is applied, taking the median of the sky rather than
        the average to account for high hot pixel counts.
        Will add more options as other pieces of pipeline become more refined.
        (Note - not updated to handle loaded hot pixel time-masks - if applied,
        behaviour may be unpredictable. JvE 3/5/2013).
        '''
        print('Creating dead pixel mask...')
        deadMask = self.getDeadPixels()
        print('Creating wavecal solution mask...')
        bad_solution_mask = np.zeros((self.nXPix, self.nYPix))
        for y in range(self.nXPix):
            for x in range(self.nYPix):
                if (self.wvlRangeTable[y][x][0] > lowCut or self.wvlRangeTable[y][x][1] < highCut):
                    bad_solution_mask[y][x] = 1
        print('Creating aperture mask...')
        apertureMask = utils.aperture(pixelCol, pixelRow, radius=radius1)
        print('Creating sky mask...')
        bigMask = utils.aperture(pixelCol, pixelRow, radius=radius2)
        skyMask = bigMask - apertureMask
        #if hotPixMask == None:
        #    y_values, x_values = np.where(np.logical_and(bad_solution_mask == 0, np.logical_and(apertureMask == 0, deadMask == 1)))
        #    y_sky, x_sky = np.where(np.logical_and(bad_solution_mask == 0, np.logical_and(skyMask == 0, deadMask == 1)))
        #else:
        #    y_values, x_values = np.where(np.logical_and(bad_solution_mask == 0, np.logical_and(np.logical_and(apertureMask == 0, deadMask == 1), hotPixMask == 0)))
        #    y_sky, x_sky = np.where(np.logical_and(bad_solution_mask == 0, np.logical_and(np.logical_and(skyMask == 0, deadMask == 1), hotPixMask == 0)))

        y_values, x_values = np.where(np.logical_and(bad_solution_mask == 0, np.logical_and(apertureMask == 0, deadMask == 1)))
        y_sky, x_sky = np.where(np.logical_and(bad_solution_mask == 0, np.logical_and(skyMask == 0, deadMask == 1)))

        #wvlBinEdges = self.getPixelSpectrum(y_values[0], x_values[0], weighted=weighted)['wvlBinEdges']
        print('Creating average sky spectrum...')
        skyspectrum = []
        for i in range(len(x_sky)):
            specDict = self.getPixelSpectrum(y_sky[i],x_sky[i],weighted=weighted, fluxWeighted=fluxWeighted, firstSec=firstSec, integrationTime=integrationTime)
            self.skySpectrumSingle,wvlBinEdges,self.effIntTime = specDict['spectrum'],specDict['wvlBinEdges'],specDict['effIntTime']
            self.scaledSpectrum = self.skySpectrumSingle/self.effIntTime #scaled spectrum by effective integration time
            #print "Sky spectrum"
            #print self.skySpectrumSingle
            #print "Int time"
            #print self.effIntTime
            skyspectrum.append(self.scaledSpectrum)
        sky_array = np.zeros(len(skyspectrum[0]))
        for j in range(len(skyspectrum[0])):
            ispectrum = np.zeros(len(skyspectrum))
            for i in range(len(skyspectrum)):
                ispectrum[i] = skyspectrum[i][j]
            sky_array[j] = np.median(ispectrum)
            #if hotPixMask == None:
            #    sky_array[j] = np.median(ispectrum)
            #else:
            #    sky_array[j] = np.average(ispectrum)
        print('Creating sky subtracted spectrum...')
        spectrum = []
        for i in range(len(x_values)):
            specDict = self.getPixelSpectrum(y_values[i],x_values[i],weighted=weighted, fluxWeighted=fluxWeighted, firstSec=firstSec, integrationTime=integrationTime)
            self.obsSpectrumSingle,wvlBinEdges,self.effIntTime = specDict['spectrum'],specDict['wvlBinEdges'],specDict['effIntTime']
            self.scaledSpectrum = self.obsSpectrumSingle/self.effIntTime #scaled spectrum by effective integration time
            spectrum.append(self.scaledSpectrum - sky_array)

            #spectrum.append(self.getPixelSpectrum(y_values[i], x_values[i], weighted=weighted,fluxWeighted=fluxWeighted)['spectrum'] - sky_array)
        summed_array = np.zeros(len(spectrum[0]))
        for j in range(len(spectrum[0])):
            ispectrum = np.zeros(len(spectrum))
            for i in range(len(spectrum)):
                ispectrum[i] = spectrum[i][j]
            summed_array[j] = np.sum(ispectrum)
        for i in range(len(summed_array)):
            summed_array[i] /= (wvlBinEdges[i + 1] - wvlBinEdges[i])
        return summed_array, wvlBinEdges

    def getPixelBadTimes(self, pixelRow, pixelCol, reasons=[]):
        """
        Get the time interval(s) for which a given pixel is bad (hot/cold,
        whatever, from the hot pixel cal file).
        Returns an 'interval' object (see pyinterval) of bad times (in seconds
        from start of obs file).
        """
        if self.hotPixTimeMask is None:
            raise RuntimeError('No hot pixel file loaded')

        return self.hotPixTimeMask.get_intervals(pixelRow,pixelCol,reasons)

    def getDeadPixels(self, showMe=False, weighted=True, getRawCount=False):
        """
        returns a mask indicating which pixels had no counts in this observation file
        1's for pixels with counts, 0's for pixels without counts
        if showMe is True, a plot of the mask pops up
        """
        countArray = np.array([[(self.getPixelCount(xCoord, yCoord, weighted=weighted,getRawCount=getRawCount))['counts'] for yCoord in range(self.nYPix)] for xCoord in range(self.nXPix)])
        deadArray = np.ones((self.nXPix, self.nYPix))
        deadArray[countArray == 0] = 0
        if showMe == True:
            utils.plotArray(deadArray)
        return deadArray

    def getNonAllocPixels(self, showMe=False):
        """
        returns a mask indicating which pixels had no beammap locations
        (set to constant /r0/p250/)
        1's for pixels with locations, 0's for pixels without locations
        if showMe is True, a plot of the mask pops up
        """
        nonAllocArray = np.ones((self.nXPix, self.nYPix))
        nonAllocArray[np.core.defchararray.startswith(self.beamImage, self.nonAllocPixelName)] = 0
        if showMe == True:
            utils.plotArray(nonAllocArray)
        return nonAllocArray

    def getRoachNum(self,xCoord,yCoord):
        pixelLabel = self.beamImage[xCoord][yCoord]
        iRoach = int(pixelLabel.split('r')[1][0])
        return iRoach

    def getFrame(self, firstSec=0, integrationTime=-1):
        """
        return a 2d array of numbers with the integrated flux per pixel,
        suitable for use as a frame in util/utils.py function makeMovie

        firstSec=0 is the starting second to include

        integrationTime=-1 is the number of seconds to include, or -1
        to include all to the end of this file


        output: the frame, in photons per pixel, a 2d numpy array of
        np.unint32

        """
        frame = np.zeros((self.nXPix,self.nYPix),dtype=np.uint32)
        for xCoord in range(self.nXPix):
            for yCoord in range(self.nYPix):
                pl = self.getTimedPacketList(xCoord,yCoord,
                                             firstSec,integrationTime)
                nphoton = pl['timestamps'].size
                frame[xCoord][yCoord] += nphoton
        return frame

    # a different way to get, with the functionality of getTimedPacketList
    def getPackets(self, xCoord, yCoord, firstSec, integrationTime,
                   fields=(),
                   expTailTimescale=None,
                   timeSpacingCut=None,
                   timeMaskLast=True):
        """
        get and parse packets for pixel xCoord,yCoord starting at firstSec for integrationTime seconds.

        fields is a list of strings to indicate what to parse in
        addition to timestamps: allowed values are 'peakHeights' and
        'baselines'

        expTailTimescale (if not None) subtractes the exponentail tail
        off of one photon from the peakHeight of the next photon.
        This also attempts to counter effects of photon pile-up for
        short (< 100 us) dead times.

        timeSpacingCut (if not None) rejects photons sooner than
        timeSpacingCut seconds after the last photon.

        timeMaskLast -- apply time masks after timeSpacingCut and expTailTimescale.
        set this to "false" to mimic behavior of getTimedPacketList

        return a dictionary containing:
          effectiveIntTime (n seconds)
          timestamps
          other fields requested
        """

        warnings.warn('Does anyone use this function?? If not, we should get rid of it')

        parse = {'peakHeights': True, 'baselines': True}
        for key in list(parse.keys()):
            try:
                fields.index(key)
            except ValueError:
                parse[key] = False

        lastSec = firstSec+integrationTime
        # Work out inter, the times to mask
        # start with nothing being masked
        inter = interval()
        # mask the hot pixels if requested
        if self.hotPixIsApplied:
            inter = self.getPixelBadTimes(xCoord, yCoord)
        # mask cosmics if requested
        if self.cosmicMaskIsApplied:
            inter = inter | self.cosmicMask

        # mask the fraction of the first integer second not requested
        firstSecInt = int(np.floor(firstSec))
        if (firstSec > firstSecInt):
            inter = inter | interval([firstSecInt, firstSec])
        # mask the fraction of the last integer second not requested
        lastSecInt = int(np.ceil(firstSec+integrationTime))
        integrationTimeInt = lastSecInt-firstSecInt
        if (lastSec < lastSecInt):
            inter = inter | interval([lastSec, lastSecInt])

        #Calculate the total effective time for the integration after removing
        #any 'intervals':
        integrationInterval = interval([firstSec, lastSec])
        maskedIntervals = inter & integrationInterval  #Intersection of the integration and the bad times for this pixel.
        effectiveIntTime = integrationTime - utils.intervalSize(maskedIntervals)

        pixelData = self.getPixel(xCoord, yCoord, firstSec=firstSecInt,
                                  integrationTime=integrationTimeInt)
        # calculate how long a np array needs to be to hold everything
        nPackets = 0
        for packets in pixelData:
            nPackets += len(packets)

        # create empty arrays
        timestamps = np.empty(nPackets, dtype=np.float)
        if parse['peakHeights']: peakHeights=np.empty(nPackets, np.int16)
        if parse['baselines']: baselines=np.empty(nPackets, np.int16)

        # fill in the arrays one second at a time
        ipt = 0
        t = firstSecInt
        for packets in pixelData:
            iptNext = ipt+len(packets)
            timestamps[ipt:iptNext] = \
                t + np.bitwise_and(packets,self.timestampMask)*self.tickDuration
            if parse['peakHeights']:
                peakHeights[ipt:iptNext] = np.bitwise_and(
                    np.right_shift(packets, self.nBitsAfterParabolaPeak),
                    self.pulseMask)

            if parse['baselines']:
                baselines[ipt:iptNext] = np.bitwise_and(
                    np.right_shift(packets, self.nBitsAfterBaseline),
                    self.pulseMask)

            ipt = iptNext
            t += 1

        if not timeMaskLast:
            # apply time masks
            # create a mask, "True" mean mask value
            # the call to makeMask dominates the running time
            if self.makeMaskVersion == 'v1':
                mask = ObsFile.makeMaskV1(timestamps, inter)
            else:
                mask = ObsFile.makeMaskV2(timestamps, inter)

            tsMaskedArray = ma.array(timestamps,mask=mask)
            timestamps = ma.compressed(tsMaskedArray)

            if parse['peakHeights']:
                peakHeights = \
                    ma.compressed(ma.array(peakHeights,mask=mask))
            if parse['baselines']:
                baselines = \
                    ma.compressed(ma.array(baselines,mask=mask))

        #diagnose("getPackets AAA",timestamps,peakHeights,baselines,None)
        if expTailTimescale != None and len(timestamps) > 0:
            #find the time between peaks
            timeSpacing = np.diff(timestamps)
            timeSpacing[timeSpacing < 0] = 1.
            timeSpacing = np.append(1.,timeSpacing)#arbitrarily assume the first photon is 1 sec after the one before it

            # relPeakHeights not used?
            #relPeakHeights = peakHeights-baselines

            #assume each peak is riding on the tail of an exponential starting at the peak before it with e-fold time of expTailTimescale
            #print 30*"."," getPackets"
            #print 'dt',timeSpacing[0:10]
            expTails = (1.*peakHeights-baselines)*np.exp(-1.*timeSpacing/expTailTimescale)
            #print 'expTail',expTails[0:10]
            #print 'peak',peakHeights[0:10]
            #print 'peak-baseline',1.*peakHeights[0:10]-baselines[0:10]
            #print 'expT',np.exp(-1.*timeSpacing[0:10]/expTailTimescale)
            #subtract off this exponential tail
            peakHeights = np.array(peakHeights-expTails,dtype=np.int)
            #print 'peak',peakHeights[0:10]


        if timeSpacingCut != None and len(timestamps) > 0:
            timeSpacing = np.diff(timestamps)
            #include first photon and photons after who are at least
            #timeSpacingCut after the previous photon
            timeSpacingMask = np.concatenate([[True],timeSpacing >= timeSpacingCut])
            timestamps = timestamps[timeSpacingMask]
            if parse['peakHeights']:
                peakHeights = peakHeights[timeSpacingMask]
            if parse['baselines']:
                baselines = baselines[timeSpacingMask]


        if timeMaskLast:
            # apply time masks
            # create a mask, "True" mean mask value
            # the call to makeMask dominates the running time
            if self.makeMaskVersion == 'v1':
                mask = ObsFile.makeMaskV1(timestamps, inter)
            else:
                mask = ObsFile.makeMaskV2(timestamps, inter)

            tsMaskedArray = ma.array(timestamps,mask=mask)
            timestamps = ma.compressed(tsMaskedArray)

            if parse['peakHeights']:
                peakHeights = \
                    ma.compressed(ma.array(peakHeights,mask=mask))
            if parse['baselines']:
                baselines = \
                    ma.compressed(ma.array(baselines,mask=mask))

        # build up the dictionary of values and return it
        retval =  {"effIntTime": effectiveIntTime,
                   "timestamps":timestamps}
        if parse['peakHeights']:
            retval['peakHeights'] = peakHeights
        if parse['baselines']:
            retval['baselines'] = baselines
        return retval

    @staticmethod
    def makeMask01(timestamps, inter):
        def myfunc(x): return inter.__contains__(x)
        vecfunc = vectorize(myfunc,otypes=[np.bool])
        return vecfunc(timestamps)

    @staticmethod
    def makeMask(timestamps, inter):
        """
        return an array of booleans, the same length as timestamps,
        with that value inter.__contains__(timestamps[i])
        """
        return ObsFile.makeMaskV2(timestamps, inter)

    @staticmethod
    def makeMaskV1(timestamps, inter):
        """
        return an array of booleans, the same length as timestamps,
        with that value inter.__contains__(timestamps[i])
        """
        retval = np.empty(len(timestamps),dtype=np.bool)
        ainter = np.array(inter)
        t0s = ainter[:,0]
        t1s = ainter[:,1]

        tMin = t0s[0]
        tMax = t1s[-1]

        for i in range(len(timestamps)):
            ts = timestamps[i]
            if ts < tMin:
                retval[i] = False
            elif ts > tMax:
                retval[i] = False
            else:
                tIndex = np.searchsorted(t0s, ts)
                t0 = t0s[tIndex-1]
                t1 = t1s[tIndex-1]
                if ts < t1:
                    retval[i] = True
                else:
                    retval[i] = False
        return retval

    @staticmethod
    def makeMaskV2(timestamps, inter):
        """
        return an array of booleans, the same length as timestamps,
        with that value inter.__contains__(timestamps[i])
        """
        lt = len(timestamps)
        retval = np.zeros(lt,dtype=np.bool)
        for i in inter:
            if len(i) == 2:
                i0 = np.searchsorted(timestamps,i[0])
                if i0 == lt: break # the intervals are later than timestamps
                i1 = np.searchsorted(timestamps,i[1])
                if i1 > 0:
                    i0 = max(i0,0)
                    retval[i0:i1] = True
        return retval

    def loadBeammapFile(self,beammapFileName):
        """
        Load an external beammap file in place of the obsfile's attached beamma
        Can be used to correct pixel location mistakes.
        NB: Do not use after loadFlatCalFile
        """
        #get the beam image.
        scratchDir = os.getenv('MKID_PROC_PATH', '/')
        beammapPath = os.path.join(scratchDir, 'pixRemap')
        fullBeammapFileName = os.path.join(beammapPath, beammapFileName)
        if (not os.path.exists(fullBeammapFileName)):
            print('Beammap file does not exist: ', fullBeammapFileName)
            return
        if (not os.path.exists(beammapFileName)):
            #get the beam image.
            scratchDir = os.getenv('MKID_PROC_PATH', '/')
            beammapPath = os.path.join(scratchDir, 'pixRemap')
            fullBeammapFileName = os.path.join(beammapPath, beammapFileName)
            if (not os.path.exists(fullBeammapFileName)):
                print('Beammap file does not exist: ', fullBeammapFileName)
                return
        else:
            fullBeammapFileName = beammapFileName
        beammapFile = tables.openFile(fullBeammapFileName,'r')
        self.beammapFileName = fullBeammapFileName
        try:
            old_tstamp = self.beamImage[0][0].split('/')[-1]
            self.beamImage = beammapFile.get_node('/beammap/beamimage').read()
            if self.beamImage[0][0].split('/')[-1]=='':
                self.beamImage = np.core.defchararray.add(self.beamImage,old_tstamp)

            self.beamImageRoaches = np.array([[int(s.split('r')[1].split('/')[0]) for s in row] for row in self.beamImage])
            self.beamImagePixelNums = np.array([[int(s.split('p')[1].split('/')[0]) for s in row] for row in self.beamImage])
        except Exception as inst:
            print('Can\'t access beamimage for ',self.fullFileName)

        beamShape = self.beamImage.shape
        self.nXPix = beamShape[0]
        self.nYPix = beamShape[1]

        beammapFile.close()

    def loadCentroidListFile(self, centroidListFileName):
        """
        Load an astrometry (centroid list) file into the
        current obs file instance.
        """
        scratchDir = os.getenv('MKID_PROC_PATH', '/')
        centroidListPath = os.path.join(scratchDir, 'centroidListFiles')
        fullCentroidListFileName = os.path.join(centroidListPath, centroidListFileName)
        if (not os.path.exists(fullCentroidListFileName)):
            print('Astrometry centroid list file does not exist: ', fullCentroidListFileName)
            return
        self.centroidListFile = tables.openFile(fullCentroidListFileName)
        self.centroidListFileName = fullCentroidListFileName

    def loadFlatCalFile(self, flatCalFileName):
        """
        loads the flat cal factors from the given file
        NB: if you are going to load a different beammap, call loadBeammapFile before this function
        """
        scratchDir = os.getenv('MKID_PROC_PATH', '/')
        flatCalPath = os.path.join(scratchDir, 'flatCalSolnFiles')
        fullFlatCalFileName = os.path.join(flatCalPath, flatCalFileName)
        if (not os.path.exists(fullFlatCalFileName)):
            print('flat cal file does not exist: ', fullFlatCalFileName)
            raise Exception('flat cal file {} does not exist'.format(fullFlatCalFileName))
        self.flatCalFile = tables.openFile(fullFlatCalFileName, mode='r')
        self.flatCalFileName = fullFlatCalFileName

        self.flatCalWvlBins = self.flatCalFile.root.flatcal.wavelengthBins.read()
        self.nFlatCalWvlBins = len(self.flatCalWvlBins)-1
        self.flatWeights = np.zeros((self.nXPix,self.nYPix,self.nFlatCalWvlBins),dtype=np.double)
        self.flatFlags = np.zeros((self.nXPix,self.nYPix,self.nFlatCalWvlBins),dtype=np.uint16)

        try:
            flatCalSoln = self.flatCalFile.root.flatcal.calsoln.read()
            for calEntry in flatCalSoln:
                entryRows,entryCols = np.where((calEntry['roach'] == self.beamImageRoaches) & (calEntry['pixelnum'] == self.beamImagePixelNums))
                try:
                    entryRow = entryRows[0]
                    entryCol = entryCols[0]
                    self.flatWeights[entryRow,entryCol,:] = calEntry['weights']
                    self.flatFlags[entryRow,entryCol,:] = calEntry['weightFlags']
                except IndexError: #entry for an unbeammapped pixel
                    pass

        except tables.exceptions.NoSuchNodeError:
            #loading old (beammap-dependant) flat cal
            print('loading old (beammap-dependant) flat cal')
            self.flatWeights = self.flatCalFile.root.flatcal.weights.read()
            self.flatFlags = self.flatCalFile.root.flatcal.flags.read()

    def loadFluxCalFile(self, fluxCalFileName):
        """
        loads the flux cal factors from the given file
        """
        scratchDir = os.getenv('MKID_PROC_PATH', '/')
        fluxCalPath = os.path.join(scratchDir, 'fluxCalSolnFiles')
        fullFluxCalFileName = os.path.join(fluxCalPath, fluxCalFileName)
        if (not os.path.exists(fullFluxCalFileName)):
            print('flux cal file does not exist: ', fullFluxCalFileName)
            raise IOError
        self.fluxCalFile = tables.open_file(fullFluxCalFileName, mode='r')
        self.fluxCalFileName = fullFluxCalFileName
        self.fluxWeights = self.fluxCalFile.root.fluxcal.weights.read()
        self.fluxFlags = self.fluxCalFile.root.fluxcal.flags.read()
        self.fluxCalWvlBins = self.fluxCalFile.root.fluxcal.wavelengthBins.read()
        self.nFluxCalWvlBins = self.nFlatCalWvlBins

    def loadHotPixCalFile(self, hotPixCalFileName, switchOnMask=True,reasons=[]):
        """
        Included for backward compatibility, simply calls loadTimeMask
        """
        self.loadTimeMask(timeMaskFileName=hotPixCalFileName,switchOnMask=switchOnMask,reasons=reasons)

    def loadTimeMask(self, timeMaskFileName, switchOnMask=True,reasons=[]):
        """
        Load a hot pixel time mask from the given file, in a similar way to
        loadWvlCalFile, loadFlatCalFile, etc. Switches on hot pixel
        masking by default.
        Set switchOnMask=False to prevent switching on hot pixel masking.
        """
        import hotpix.hotPixels as hotPixels    #Here instead of at top to prevent circular import problems.

        scratchDir = os.getenv('MKID_PROC_PATH', '/')
        timeMaskPath = os.path.join(scratchDir, 'timeMasks')
        fullTimeMaskFileName = os.path.join(timeMaskPath, timeMaskFileName)
        if (not os.path.exists(fullTimeMaskFileName)):
            print('time mask file does not exist: ', fullTimeMaskFileName)
            raise IOError

        self.hotPixFile = tables.open_file(fullTimeMaskFileName)
        self.hotPixTimeMask = hotPixels.readHotPixels(self.hotPixFile, reasons=reasons)
        self.hotPixFileName = fullTimeMaskFileName

        if (os.path.basename(self.hotPixTimeMask.obsFileName)
            != os.path.basename(self.fileName)):
            warnings.warn('Mismatch between hot pixel time mask file and obs file. Not loading/applying mask!')
            self.hotPixTimeMask = None
            raise ValueError
        else:
            if switchOnMask: self.switchOnHotPixTimeMask(reasons=reasons)


    def loadStandardCosmicMask(self, switchOnCosmicMask=True):
        """
        call this method to load the cosmic mask file from the standard location,
        defined in Filename
        """
        fileName = FileName(obsFile=self)
        cfn = fileName.cosmicMask()
        self.loadCosmicMask(cosmicMaskFileName = cfn, switchOnCosmicMask=switchOnCosmicMask)

    def loadCosmicMask(self, cosmicMaskFileName=None, switchOnCosmicMask=True):
        self.cosmicMask = ObsFile.readCosmicIntervalFromFile(cosmicMaskFileName)
        self.cosmicMaskFileName = os.path.abspath(cosmicMaskFileName)
        if switchOnCosmicMask: self.switchOnCosmicTimeMask()

    def setCosmicMask(self, cosmicMask, switchOnCosmicMask=True):
        self.cosmicMask = cosmicMask
        if switchOnCosmicMask: self.switchOnCosmicTimeMask()

    def loadTimeAdjustmentFile(self,timeAdjustFileName,verbose=False):
        """
        loads obsfile specific adjustments to add to all timestamps read
        adjustments are read from timeAdjustFileName
        it is suggested to pass timeAdjustFileName=FileName(run=run).timeAdjustments()
        """

        self.timeAdjustFile = tables.open_file(timeAdjustFileName)
        self.firmwareDelay = self.timeAdjustFile.root.timeAdjust.firmwareDelay.read()[0]['firmwareDelay']
        roachDelayTable = self.timeAdjustFile.root.timeAdjust.roachDelays
        try:
            self.roachDelays = roachDelayTable.readWhere('obsFileName == "%s"'%self.fileName)[0]['roachDelays']
            self.timeAdjustFileName = os.path.abspath(timeAdjustFileName)
        except:
            self.timeAdjustFile.close()
            self.timeAdjustFile=None
            self.timeAdjustFileName=None
            del self.firmwareDelay
            if verbose:
                print('Unable to load time adjustment for '+self.fileName)
            raise

    def loadBestWvlCalFile(self,master=True):
        """
        Searchs the waveCalSolnFiles directory tree for the best wavecal to apply to this obsfile.
        if master==True then it first looks for a master wavecal solution
        """
        raise NotImplementedError
        #scratchDir = os.getenv('MKID_PROC_PATH', '/')
        #run = FileName(obsFile=self).run
        #wvlDir = scratchDir+"/waveCalSolnFiles/"+run+'/'
        wvlDir = os.path.dirname(os.path.dirname(FileName(obsFile=self).mastercalSoln()))
        #print wvlDir
        obs_t_num = strpdate2num("%Y%m%d-%H%M%S")(FileName(obsFile=self).tstamp)

        wvlCalFileName = None
        wvl_t_num = None
        for root,dirs,files in os.walk(wvlDir):
            for f in files:
                if f.endswith('.h5') and ((master and f.startswith('mastercal_')) or (not master and f.startswith('calsol_'))):
                    tstamp=(f.split('_')[1]).split('.')[0]
                    t_num=strpdate2num("%Y%m%d-%H%M%S")(tstamp)
                    if t_num < obs_t_num and (wvl_t_num == None or t_num > wvl_t_num):
                        wvl_t_num = t_num
                        wvlCalFileName = root+os.sep+f

        if wvlCalFileName==None or not os.path.exists(str(wvlCalFileName)):
            if master:
                print("Could not find master wavecal solutions")
                self.loadBestWvlCalFile(master=False)
            else:
                print("Searched "+wvlDir+" but no appropriate wavecal solution found")
                raise IOError
        else:
            self.loadWvlCalFile(wvlCalFileName)

    def applyWaveCal(self, file_name):
        """
        loads the wavelength cal coefficients from a given file and applies them to the
        wavelengths table for each pixel. ObsFile must be loaded in write mode.
        """
        # check file_name and status of obsFile
        assert not self.info['isWvlCalibrated'], \
            "the data is already wavelength calibrated"
        assert os.path.exists(file_name), "{0} does not exist".format(file_name)
        wave_cal = tables.open_file(file_name, mode='r')

        # appy waveCal
        calsoln = wave_cal.root.wavecal.calsoln.read()
        for (row, column), resID in np.ndenumerate(self.beamImage):
            index = np.where(resID == np.array(calsoln['resid']))
            if len(index[0]) == 1 and (calsoln['wave_flag'][index] == 4 or
                                       calsoln['wave_flag'][index] == 5):
                poly = calsoln['polyfit'][index]
                photon_list = self.getPixelPhotonList(row, column)
                phases = photon_list['Wavelength']
                poly=np.array(poly)
                poly=poly.flatten()
                energies = np.polyval(poly, phases)
                wavelengths = self.h * self.c / energies * 1e9  # wavelengths in nm
                self.updateWavelengths(row, column, wavelengths)
            else:
                self.applyFlag(row, column, 0b00000010)  # failed waveCal
        wave_cal.close()

    def loadFilter(self, filterName = 'V', wvlBinEdges = None,switchOnFilter = True):
        '''
        '''
        std = MKIDStd.MKIDStd()
        self.rawFilterWvls, self.rawFilterTrans = std._loadFilter(filterName)
        #check to see if wvlBinEdges are provided, and make them if not
        if wvlBinEdges == None:
            if self.flatCalFile is not None:
                print("No wvlBinEdges provided, using bins defined by flatCalFile")
                wvlBinEdges = self.flatCalWvlBins
            else:
                raise ValueError("No wvlBinEdges provided. Please load flatCalFile or make bins with ObsFile.makeWvlBins")
        self.rawFilterTrans/=max(self.rawFilterTrans) #normalize filter to 1
        rebinned = utils.rebin(self.rawFilterWvls, self.rawFilterTrans, wvlBinEdges)
        self.filterWvlBinEdges = wvlBinEdges
        self.filterWvls = rebinned[:,0]
        self.filterTrans = rebinned[:,1]
        self.filterTrans[np.isnan(self.filterTrans)] = 0.0
        if switchOnFilter: self.switchOnFilter()

    def switchOffFilter(self):
        self.filterIsApplied = False
        print("Turned off synthetic filter")

    def switchOnFilter(self):
        if self.filterTrans != None:
            self.filterIsApplied = True
            print("Turned on synthetic filter")
        else:
            print("No filter loaded! Use loadFilter to select a filter first")
            self.filterIsApplied = False

    @staticmethod
    def makeWvlBins(energyBinWidth=.1, wvlStart=700, wvlStop=1500):
        """
        returns an array of wavlength bin edges, with a fixed energy bin width
        withing the limits given in wvlStart and wvlStop
        Args:
            energyBinWidth: bin width in eV
            wvlStart: Lower wavelength edge in Angstrom
            wvlStop: Upper wavelength edge in Angstrom
        Returns:
            an array of wavelength bin edges that can be used with numpy.histogram(bins=wvlBinEdges)
        """

        #Calculate upper and lower energy limits from wavelengths
        #Note that start and stop switch when going to energy
        energyStop = ObsFile.h * ObsFile.c * 1.e9 / wvlStart
        energyStart = ObsFile.h * ObsFile.c * 1.e9 / wvlStop
        nWvlBins = int((energyStop - energyStart) / energyBinWidth)
        #Construct energy bin edges
        energyBins = np.linspace(energyStart, energyStop, nWvlBins + 1)
        #Convert back to wavelength and reverse the order to get increasing wavelengths
        wvlBinEdges = np.array(ObsFile.h * ObsFile.c * 1.e9 / energyBins)
        wvlBinEdges = wvlBinEdges[::-1]
        return wvlBinEdges

    def maskTimestamps(self,timestamps,inter=interval(),otherListsToFilter=[]):
        """
        Masks out timestamps that fall in an given interval
        inter is an interval of time values to mask out
        otherListsToFilter is a list of parallel arrays to timestamps that should be masked in the same way
        returns a dict with keys 'timestamps','otherLists'
        """
        # first special case:  inter masks out everything so return zero-length
        # numpy arrays
        if (inter == self.intervalAll):
            filteredTimestamps = np.arange(0)
            otherLists = [np.arange(0) for list in otherListsToFilter]
        else:
            if inter == interval() or len(timestamps) == 0:
                # nothing excluded or nothing to exclude
                # so return all unpacked values
                filteredTimestamps = timestamps
                otherLists = otherListsToFilter
            else:
                # there is a non-trivial set of times to mask.
                slices = calculateSlices(inter, timestamps)
                filteredTimestamps = repackArray(timestamps, slices)
                otherLists = []
                for eachList in otherListsToFilter:
                    filteredList = repackArray(eachList,slices)
                    otherLists.append(filteredList)
        # return the values filled in above
        return {'timestamps':filteredTimestamps,'otherLists':otherLists}


    def plotApertureSpectrum(self, pixelRow, pixelCol, radius1, radius2, weighted=False, fluxWeighted=False, lowCut=3000, highCut=7000, firstSec=0,integrationTime=-1):
        summed_array, bin_edges = self.getApertureSpectrum(pixelCol=pixelCol, pixelRow=pixelRow, radius1=radius1, radius2=radius2, weighted=weighted, fluxWeighted=fluxWeighted, lowCut=lowCut, highCut=highCut, firstSec=firstSec,integrationTime=integrationTime)
        fig = plt.figure()
        ax = fig.add_subplot(111)
        ax.plot(bin_edges[12:-2], summed_array[12:-1])
        plt.xlabel('Wavelength ($\AA$)')
        plt.ylabel('Counts')
        plt.show()

    def plotPixelSpectra(self, pixelRow, pixelCol, firstSec=0, integrationTime= -1,
                         weighted=False, fluxWeighted=False):
        """
        plots the wavelength calibrated spectrum of a given pixel integrated over a given time
        if integrationTime is -1, All time after firstSec is used.
        if weighted is True, flat cal weights are applied
        """
        spectrum = (self.getPixelSpectrum(pixelRow, pixelCol, firstSec, integrationTime,
                    weighted=weighted, fluxWeighted=fluxWeighted))['spectrum']
        fig = plt.figure()
        ax = fig.add_subplot(111)
        ax.plot(self.flatCalWvlBins[0:-1], spectrum, label='spectrum for pixel[%d][%d]' % (pixelRow, pixelCol))
        plt.show()

    def setWvlCutoffs(self, wvlLowerLimit=700, wvlUpperLimit=1500):
        """
        Sets wavelength cutoffs so that if convertToWvl(excludeBad=True) or getPixelWvlList(excludeBad=True) is called
        wavelengths outside these limits are excluded.  To remove limits
        set wvlLowerLimit and/or wvlUpperLimit to None.  To use the wavecal limits
        for each individual pixel, set wvlLowerLimit and/or wvlUpperLimit to -1
        NB - changed defaults for lower/upper limits to None (from 3000 and 8000). JvE 2/22/13
        """
        self.wvlLowerLimit = wvlLowerLimit
        self.wvlUpperLimit = wvlUpperLimit

    def switchOffHotPixTimeMask(self):
        """
        Switch off hot pixel time masking - bad pixel times will no longer be
        removed (although the mask remains 'loaded' in ObsFile instance).
        """
        self.hotPixIsApplied = False

    def switchOnHotPixTimeMask(self,reasons=[]):
        """
        Switch on hot pixel time masking. Subsequent calls to getPixelCountImage
        etc. will have bad pixel times removed.
        """
        if self.hotPixTimeMask is None:
            raise RuntimeError('No hot pixel file loaded')
        self.hotPixIsApplied = True
        if len(reasons)>0:
            self.hotPixTimeMask.set_mask(reasons)
            #self.hotPixTimeMask.mask = [self.hotPixTimeMask.reasonEnum[reason] for reason in reasons]


    def switchOffCosmicTimeMask(self):
        """
        Switch off hot pixel time masking - bad pixel times will no longer be
        removed (although the mask remains 'loaded' in ObsFile instance).
        """
        self.cosmicMaskIsApplied = False

    def switchOnCosmicTimeMask(self):
        """
        Switch on cosmic time masking. Subsequent calls to getPixelCountImage
        etc. will have cosmic times removed.
        """
        if self.cosmicMask is None:
            raise RuntimeError('No cosmic mask file loaded')
        self.cosmicMaskIsApplied = True
    @staticmethod
    def writeCosmicIntervalToFile(intervals, ticksPerSec, fileName,
                                  beginTime, endTime, stride,
                                  threshold, nSigma, populationMax):
        h5f = tables.open_file(fileName, 'w')

        headerGroup = h5f.createGroup("/", 'Header', 'Header')
        headerTable = h5f.createTable(headerGroup,'Header',
                                      cosmicHeaderDescription, 'Header')
        header = headerTable.row
        header['ticksPerSec'] = ticksPerSec
        header['beginTime'] = beginTime
        header['endTime'] = endTime
        header['stride'] = stride
        header['threshold'] = threshold
        header['nSigma'] = nSigma
        header['populationMax'] = populationMax
        header.append()
        headerTable.flush()
        headerTable.close()
        tbl = h5f.createTable("/", "cosmicMaskData", TimeMask.TimeMask,
                              "Cosmic Mask")
        for interval in intervals:
            row = tbl.row
            tBegin = max(0,int(np.round(interval[0]*ticksPerSec)))
            row['tBegin'] = tBegin
            tEnd = int(np.round(interval[1]*ticksPerSec))
            row['tEnd'] = tEnd
            row['reason'] = TimeMask.timeMaskReason["cosmic"]
            row.append()
            tbl.flush()
        tbl.close()
        h5f.close()

    @staticmethod
    def readCosmicIntervalFromFile(fileName):
        fid = tables.open_file(fileName, mode='r')
        headerInfo = fid.get_node("/Header","Header")[0]
        ticksPerSec = headerInfo['ticksPerSec']
        table = fid.get_node("/cosmicMaskData")
        enum = table.get_enum('reason')

        retval = interval()
        for i in range(table.nrows):
            temp = (interval[table[i]['tBegin'],table[i]['tEnd']])/ticksPerSec
            retval = retval | temp

        fid.close()
        return retval

    @staticmethod
    def invertInterval(interval0, iMin=float("-inf"), iMax=float("inf")):
        """
        invert the interval

        inputs:
          interval0 -- the interval to invert
          iMin=-inf -- beginning of the new interval
          iMax-inv -- end of the new interval

        return:
          the interval between iMin, iMax that is NOT masked by interval0
    """
        if len(interval0) == 0:
            retval = interval[iMin,iMax]
        else:
            retval = interval()
            previous = [iMin,iMin]
            for segment in interval0:
                if previous[1] < segment[0]:
                    temp = interval[previous[1],segment[0]]
                    if len(temp) > 0:
                        retval = retval | temp
                    previous = segment
            if previous[1] < iMax:
                temp = interval[previous[1],iMax]
                if len(temp) > 0:
                    retval = retval | temp
            return retval

    def writePhotonList(self,*nkwargs,**kwargs): #filename=None, firstSec=0, integrationTime=-1):
        """
        Write out the photon list for this obs file.
        See photonlist/photlist.py for input parameters and outputs.
        Shifted over to photonlist/, May 10 2013, JvE. All under construction at the moment.
        """
        import photonlist.photlist      #Here instead of at top to avoid circular imports
        photonlist.photlist.writePhotonList(self,*nkwargs,**kwargs)

    def updateWavelengths(self, xCoord, yCoord, wvlCalArr):
        """
        Changes wavelengths for a single pixel. Overwrites "Wavelength" column w/
        contents of wvlCalArr. NOT reversible unless you have a copy of the original contents.
        ObsFile must be open in "write" mode to use.

        Parameters
        ----------
        resID: int
            resID of pixel to overwrite
        wvlCalArr: array of floats
            Array of calibrated wavelengths. Replaces "Wavelength" column of this pixel's
            photon list.
        """
        resID = self.beamImage[xCoord][yCoord]
        if self.mode!='write':
            raise Exception("Must open file in write mode to do this!")
        if self.info['isWvlCalibrated']:
            warnings.warn("Wavelength calibration already exists!")
        with warnings.catch_warnings():
            warnings.simplefilter("ignore")
            photonTable = self.file.get_node('/Photons/' + str(resID))
        assert len(photonTable)==len(wvlCalArr), 'Calibrated wavelength list does not match length of photon list!'

        photonTable.modify_column(column=wvlCalArr, colname='Wavelength')
        photonTable.flush()

    def applySpecWeight(self, resID, weightArr):
        """
        Applies a weight calibration to the "Spec Weight" column.

        This is where the flat cal, linearity cal, and spectral cal go.
        Weights are multiplied in and replaced; if "weights" are the contents
        of the "Spec Weight" column, weights = weights*weightArr. NOT reversible
        unless the original contents (or weightArr) is saved.

        Parameters
        ----------
        resID: int
            resID of desired pixel
        weightArr: array of floats
            Array of cal weights. Multiplied into the "Spec Weight" column.
        """
        if self.mode!='write':
            raise Exception("Must open file in write mode to do this!")
        with warnings.catch_warnings():
            warnings.simplefilter("ignore")
            photonTable = self.file.get_node('/Photons/' + str(resID))
        assert len(photonTable)==len(weightArr), 'Calibrated wavelength list does not match length of photon list!'

        weightArr = np.array(weightArr)
        curWeights = photonTable.col('Spec Weight')
        newWeights = weightArr*curWeights
        photonTable.modify_column(column=newWeights, colname='Spec Weight')
        photonTable.flush()

    def applyTimestampCorrection(self, xCoord, yCoord, timestampArr):
        """
        Applies a timestamp correction for a single pixel. Overwrites "Time" column w/
        contents of timestampArr. Ordering of timestamps MUST be preserved; DOES NOT SORT.
        NOT reversible unless you have a copy of the original contents.
        ObsFile must be open in "write" mode to use.

        Parameters
        ----------
        xCoord: int
            x-coordinate of pixel to overwrite
        yCoord: int
            y-coordinate of pixel to overwrite
        timestampArr: array of type uint32
            Array of corrected timestamps. Replaces "Time" column of photon list.
        """
        if self.mode!='write':
            raise Exception("Must open file in write mode to do this!")
        resID = self.beamImage[xCoord][yCoord]
        with warnings.catch_warnings():
            warnings.simplefilter("ignore")
            photonTable = self.file.get_node('/Photons/' + str(resID))
        assert len(photonTable)==len(timestampArr), 'Timestamp list does not match length of photon list!'

        photonTable.modify_column(column=timestampArr, colname='Time')
        photonTable.flush()

    def applyFlag(self, xCoord, yCoord, flag):
        """
        Applies a flag to the selected pixel on the BeamFlag array. Flag is a bitmask;
        new flag is bitwise OR between current flag and provided flag. Flag definitions
        can be found in Headers/pipelineFlags.py.

        Parameters
        ----------
        xCoord: int
            x-coordinate of pixel
        yCoord: int
            y-coordinate of pixel
        flag: int
            Flag to apply to pixel
        """
        if self.mode!='write':
            raise Exception("Must open file in write mode to do this!")

        curFlag = self.beamFlagImage[xCoord, yCoord]
        newFlag = curFlag | flag
        self.beamFlagImage[xCoord, yCoord] = newFlag
        self.beamFlagImage.flush()

    def undoFlag(self, xCoord, yCoord, flag):
        """
        Resets the specified flag in the BeamFlag array to 0. Flag is a bitmask;
        only the bit specified by 'flag' is reset. Flag definitions
        can be found in Headers/pipelineFlags.py.

        Parameters
        ----------
        xCoord: int
            x-coordinate of pixel
        yCoord: int
            y-coordinate of pixel
        flag: int
            Flag to undo
        """
        if self.mode!='write':
            raise Exception("Must open file in write mode to do this!")

        curFlag = self.beamFlagImage[xCoord, yCoord]
        notFlag = ~flag
        newFlag = curFlag & notFlag
        self.beamFlagImage[xCoord, yCoord] = newFlag
        self.beamFlagImage.flush()

    def modifyHeaderEntry(self, headerTitle, headerValue):
        """
        Modifies an entry in the header. Useful for indicating whether wavelength cals,
        flat cals, etc are applied

        Parameters
        ----------
        headerTitle: string
            Name of entry to be modified
        headerValue: depends on title
            New value of entry
        """
        if self.mode!='write':
            raise Exception("Must open file in write mode to do this!")
        self.header.modify_column(column=headerValue, colname=headerTitle)
        self.header.flush()
        self.info = self.header[0]



#        writes out the photon list for this obs file at $MKID_PROC_PATH/photonListFileName
#        currently cuts out photons outside the valid wavelength ranges from the wavecal
#
#        Currently being updated... JvE 4/26/2013.
#        This version should automatically reject time-masked photons assuming a hot pixel mask is
#        loaded and 'switched on'.
#
#        INPUTS:
#            filename - string, optionally use to specify non-default output file name
#                       for photon list. If not supplied, default name/path is determined
#                       using original obs. file name and standard directory paths (as per
#                       util.FileName). Added 4/29/2013, JvE.
#            firstSec - Start time within the obs. file from which to begin the
#                       photon list (in seconds, from the beginning of the obs. file).
#            integrationTime - Length of exposure time to extract (in sec, starting from
#                       firstSec). -1 to extract to end of obs. file.
#
#        """
#
#        if self.flatCalFile is None: raise RuntimeError, "No flat cal. file loaded"
#        if self.fluxCalFile is None: raise RuntimeError, "No flux cal. file loaded"
#        if self.wvlCalFile is None: raise RuntimeError, "No wavelength cal. file loaded"
#        if self.hotPixFile is None: raise RuntimeError, "No hot pixel file loaded"
#        if self.file is None: raise RuntimeError, "No obs file loaded...?"
#
#        plFile = self.createEmptyPhotonListFile(filename)
#        #try:
#        plTable = plFile.root.photons.photons
#
#        try:
#            plFile.copyNode(self.flatCalFile.root.flatcal, newparent=plFile.root, newname='flatcal', recursive=True)
#            plFile.copyNode(self.fluxCalFile.root.fluxcal, newparent=plFile.root, newname='fluxcal', recursive=True)
#            plFile.copyNode(self.wvlCalFile.root.wavecal, newparent=plFile.root, newname='wavecal', recursive=True)
#            plFile.copyNode(self.hotPixFile.root, newparent=plFile.root, newname='timemask', recursive=True)
#            plFile.copyNode(self.file.root.beammap, newparent=plFile.root, newname='beammap', recursive=True)
#            plFile.copyNode(self.file.root.header, newparent=plFile.root, recursive=True)
#        except:
#            plFile.flush()
#            plFile.close()
#            raise
#
#        plFile.flush()
#
#        fluxWeights = self.fluxWeights      #Flux weights are independent of pixel location.
#        #Extend flux weight/flag arrays as for flat weight/flags.
#        fluxWeights = np.hstack((fluxWeights[0],fluxWeights,fluxWeights[-1]))
#        fluxFlags = np.hstack((pipelineFlags.fluxCal['belowWaveCalRange'],
#                               self.fluxFlags,
#                               pipelineFlags.fluxCal['aboveWaveCalRange']))
#
#        for xCoord in xrange(self.nXPix):
#            for yCoord in xrange(self.nYPix):
#                flag = self.wvlFlagTable[xCoord, yCoord]
#                if flag == 0:#only write photons in good pixels  ***NEED TO UPDATE TO USE DICTIONARY***
#                    energyError = self.wvlErrorTable[xCoord, yCoord] #Note wvlErrorTable is in eV !! Assume constant across all wavelengths. Not the best approximation, but a start....
#                    flatWeights = self.flatWeights[xCoord, yCoord]
#                    #Extend flat weight and flag arrays at beginning and end to include out-of-wavelength-calibration-range photons.
#                    flatWeights = np.hstack((flatWeights[0],flatWeights,flatWeights[-1]))
#                    flatFlags = np.hstack((pipelineFlags.flatCal['belowWaveCalRange'],
#                                           self.flatFlags[xCoord, yCoord],
#                                           pipelineFlags.flatCal['aboveWaveCalRange']))
#
#
#                    #wvlRange = self.wvlRangeTable[xCoord, yCoord]
#
#                    #---------- Replace with call to getPixelWvlList -----------
#                    #go through the list of seconds in a pixel dataset
#                    #for iSec, secData in enumerate(self.getPixel(xCoord, yCoord)):
#
#                    #timestamps, parabolaPeaks, baselines = self.parsePhotonPackets(secData)
#                    #timestamps = iSec + self.tickDuration * timestamps
#
#                    #pulseHeights = np.array(parabolaPeaks, dtype='double') - np.array(baselines, dtype='double')
#                    #wavelengths = self.convertToWvl(pulseHeights, xCoord, yCoord, excludeBad=False)
#                    #------------------------------------------------------------
#
#                    x = self.getPixelWvlList(xCoord,yCoord,excludeBad=False,dither=True,firstSec=firstSec,
#                                             integrationTime=integrationTime)
#                    timestamps, wavelengths = x['timestamps'], x['wavelengths']     #Wavelengths in Angstroms
#
#                    #Convert errors in eV to errors in Angstroms (see notebook, May 7 2013)
#                    wvlErrors = ((( (energyError*units.eV) * (wavelengths*units.Angstrom)**2 ) /
#                                    (constants.h*constants.c) )
#                                 .to(units.Angstrom).value)
#
#                    #Calculate what wavelength bin each photon falls into to see which flat cal factor should be applied
#                    if len(wavelengths) > 0:
#                        flatBinIndices = np.digitize(wavelengths, self.flatCalWvlBins)      #- 1 -
#                    else:
#                        flatBinIndices = np.array([])
#
#                    #Calculate which wavelength bin each photon falls into for the flux cal weight factors.
#                    if len(wavelengths) > 0:
#                        fluxBinIndices = np.digitize(wavelengths, self.fluxCalWvlBins)
#                    else:
#                        fluxBinIndices = np.array([])
#
#                    for iPhoton in xrange(len(timestamps)):
#                        #if wavelengths[iPhoton] > wvlRange[0] and wavelengths[iPhoton] < wvlRange[1] and binIndices[iPhoton] >= 0 and binIndices[iPhoton] < len(flatWeights):
#                        #create a new row for the photon list
#                        newRow = plTable.row
#                        newRow['Xpix'] = yCoord
#                        newRow['Ypix'] = xCoord
#                        newRow['ArrivalTime'] = timestamps[iPhoton]
#                        newRow['Wavelength'] = wavelengths[iPhoton]
#                        newRow['WaveError'] = wvlErrors[iPhoton]
#                        newRow['FlatFlag'] = flatFlags[flatBinIndices[iPhoton]]
#                        newRow['FlatWeight'] = flatWeights[flatBinIndices[iPhoton]]
#                        newRow['FluxFlag'] = fluxFlags[fluxBinIndices[iPhoton]]
#                        newRow['FluxWeight'] = fluxWeights[fluxBinIndices[iPhoton]]
#                        newRow.append()
#        #finally:
#        plTable.flush()
#        plFile.close()
#




def calculateSlices(inter, timestamps):
    '''
    Hopefully a quicker version of  the original calculateSlices. JvE 3/8/2013

    Returns a list of strings, with format i0:i1 for a python array slice
    inter is the interval of values in timestamps to mask out.
    The resulting list of strings indicate elements that are not masked out

    inter must be a single pyinterval 'interval' object (can be multi-component)
    timestamps is a 1D array of timestamps (MUST be an *ordered* array).

    If inter is a multi-component interval, the components must be unioned and sorted
    (which is the default behaviour when intervals are defined, and is probably
    always the case, so shouldn't be a problem).
    '''
    timerange = interval([timestamps[0],timestamps[-1]])
    slices = []
    slce = "0:"     #Start at the beginning of the timestamps array....
    imax = 0        #Will prevent error if inter is an empty interval
    for eachComponent in inter.components:
        #Check if eachComponent of the interval overlaps the timerange of the
        #timestamps - if not, skip to the next component.

        if eachComponent & timerange == interval(): continue
        #[
        #Possibly a bit faster to do this and avoid interval package, but not fully tested:
        #if eachComponent[0][1] < timestamps[0] or eachComponent[0][0] > timestamps[-1]: continue
        #]

        imin = np.searchsorted(timestamps, eachComponent[0][0], side='left') #Find nearest timestamp to lower bound
        imax = np.searchsorted(timestamps, eachComponent[0][1], side='right') #Nearest timestamp to upper bound
        #As long as we're not about to create a wasteful '0:0' slice, go ahead
        #and finish the new slice and append it to the list
        if imin != 0:
            slce += str(imin)
            slices.append(slce)
        slce = str(imax)+":"
    #Finish the last slice at the end of the timestamps array if we're not already there:
    if imax != len(timestamps):
        slce += str(len(timestamps))
        slices.append(slce)
    return slices




def repackArray(array, slices):
    """
    returns a copy of array that includes only the element defined by slices
    """
    nIncluded = 0
    for slce in slices:
        s0 = int(slce.split(":")[0])
        s1 = int(slce.split(":")[1])
        nIncluded += s1 - s0
    retval = np.zeros(nIncluded)
    iPt = 0;
    for slce in slices:
        s0 = int(slce.split(":")[0])
        s1 = int(slce.split(":")[1])
        iPtNew = iPt + s1 - s0
        retval[iPt:iPtNew] = array[s0:s1]
        iPt = iPtNew
    return retval

def diagnose(message,timestamps, peakHeights, baseline, expTails):
    print("BEGIN DIAGNOSE message=",message)
    index = np.searchsorted(timestamps,99.000426)
    print("index=",index)
    for i in range(index-1,index+2):
        print("i=%5d timestamp=%11.6f"%(i,timestamps[i]))
    print("ENDED DIAGNOSE message=",message)

class cosmicHeaderDescription(tables.IsDescription):
    ticksPerSec = tables.Float64Col() # number of ticks per second
    beginTime = tables.Float64Col()   # begin time used to find cosmics (seconds)
    endTime = tables.Float64Col()     # end time used to find cosmics (seconds)
    stride = tables.Int32Col()
    threshold = tables.Float64Col()
    nSigma = tables.Int32Col()
    populationMax = tables.Int32Col()


#Temporary test
if __name__ == "__main__":
    obs = ObsFile(FileName(run='PAL2012', date='20121210', tstamp='20121211-051650').obs())
    obs.loadWvlCalFile(FileName(run='PAL2012',date='20121210',tstamp='20121211-052230').calSoln())
    obs.loadFlatCalFile(FileName(obsFile=obs).flatSoln())
    beforeImg = obs.getPixelCountImage(weighted=False,fluxWeighted=False,scaleByEffInt=True)<|MERGE_RESOLUTION|>--- conflicted
+++ resolved
@@ -615,17 +615,6 @@
         """
         effIntTimes = np.zeros((self.nXPix, self.nYPix), dtype=np.float64)
         effIntTimes.fill(np.nan)   #Just in case an element doesn't get filled for some reason.
-<<<<<<< HEAD
-        rawCounts = np.zeros((self.nXPix, self.nYPix), dtype=np.float64)
-        rawCounts.fill(np.nan)   #Just in case an element doesn't get filled for some reason.
-        for xCoord in range(self.nXPix):    
-            for yCoord in range(self.nYPix):   
-                pcount = self.getPixelCount(xCoord, yCoord, firstSec, integrationTime,
-                                          weighted, fluxWeighted, getRawCount)
-                secImg[xCoord, yCoord] = pcount['counts']
-                effIntTimes[xCoord, yCoord] = pcount['effIntTime']
-#                rawCounts[xCoord,yCoord] = pcount['rawCounts']    #IL Patch:  getRawCount is false so there are no rawcounts
-=======
         countImage = np.zeros((self.nXPix, self.nYPix), dtype=np.float64)
         #rawCounts.fill(np.nan)   #Just in case an element doesn't get filled for some reason.
         for xCoord in range(self.nXPix):
@@ -635,7 +624,6 @@
                 #print(pcount)
                 effIntTimes[xCoord, yCoord] = pcount['effIntTime']
                 countImage[xCoord, yCoord] = pcount['counts']  
->>>>>>> 0000511e
         if scaleByEffInt is True:
             if integrationTime == -1:
                 totInt = self.getFromHeader('exptime')
